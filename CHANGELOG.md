# Changelog



<!-- "name: Unreleased" is a release tag -->

## [Unreleased](https://github.com/bsorrentino/langgraph4j/releases/tag/Unreleased) ()

<<<<<<< HEAD


### Documentation

 -  update changeme ([3d5ae1ec2c4477b](https://github.com/bsorrentino/langgraph4j/commit/3d5ae1ec2c4477b5d493ff3326ab636437ea6f57))








<!-- "name: v1.4.0-beta1" is a release tag -->

## [v1.4.0-beta1](https://github.com/bsorrentino/langgraph4j/releases/tag/v1.4.0-beta1) (2025-02-11)

### Features

 *  **representation**  set dotted line for conditional edges ([36fe11fffec3968](https://github.com/bsorrentino/langgraph4j/commit/36fe11fffec39686883e0c65b062ecf4e94380a0))
   
 *  **subgraph**  allow produce graph containing  subgraph representations both original (from state graph ) and merged  (from compile graph) ([b1550c773d3cf21](https://github.com/bsorrentino/langgraph4j/commit/b1550c773d3cf21424ba7cca24fad7e360e54a81))
=======
### Features

 *  **subgraph**  allow produce graph containing  subgraph representations both original (from state graph ) and merged  (from compile graph) ([db5dfb587902acc](https://github.com/bsorrentino/langgraph4j/commit/db5dfb587902acc98281e41882a281003138b402))
   
 *  **representation**  set dotted line for conditional edges ([c4e2f7d50840d07](https://github.com/bsorrentino/langgraph4j/commit/c4e2f7d50840d07fae1bfa653a1ab6784699474e))
   
 *  **CompiledGraph.java**  enhance subgraph processing in state graph ([4d61965829c6c0e](https://github.com/bsorrentino/langgraph4j/commit/4d61965829c6c0ef0ab320dc10285e97605aa641))
     > It ensures that interruptions (nodes marked as &quot;before&quot;) are correctly redirected to the real target ID after subgraph expansion.
     > work on #73
   
 *  **StateGraph.java**  Add error message for non-existent interruption node ([40cc8ed94ed5c20](https://github.com/bsorrentino/langgraph4j/commit/40cc8ed94ed5c2026cc7b9d92e2def3c22d9f6e9))
     > Added an error message to handle the scenario where a node configured as an interruption does not exist in the StateGraph.
   
 *  **CompiledGraph.java**  add interruption node checks ([345edf9dd9d31f9](https://github.com/bsorrentino/langgraph4j/commit/345edf9dd9d31f95aad59e91700046ebe57b8d55))
     > Added checks for interruption nodes before processing state graph nodes and edges.
   
 *  **CompiledGraph.java**  enhance subgraph processing in state graph ([15213935aa39e03](https://github.com/bsorrentino/langgraph4j/commit/15213935aa39e03d48b8867846b05895f2fe18cc))
     > It ensures that interruptions (nodes marked as &quot;before&quot;) are correctly redirected to the real target ID after subgraph expansion.
     > work on #73
   
 *  **SubGraphNode.java**  introduce SubGraphNode interface ([5ef408ca9d5987a](https://github.com/bsorrentino/langgraph4j/commit/5ef408ca9d5987a3cb536d597d6e76dcf69f0cc9))
     > Add a new interface &#x60;SubGraphNode&#x60; in package &#x60;org.bsc.langgraph4j&#x60;, which defines methods related to managing sub-graph nodes with specific states.
     > This interface includes a method for obtaining the sub-graph and a static utility method for formatting node IDs to distinct subgraph nodes from standard ones
     > work on #73
   
 *  **CompiledGraph.java**  Refactor `CompiledGraph` to prepare for support of sub-graphs merge ([1e588777e6c1419](https://github.com/bsorrentino/langgraph4j/commit/1e588777e6c14195248685b8cc0a797569c355d0))
     > - Removed deprecated methods &#x60;getEntryPoint&#x60; and &#x60;getFinishPoint&#x60;
     > work on #73
>>>>>>> 57b8853a
   

### Bug Fixes

<<<<<<< HEAD
 -  **site**  rename folder studio/core to studio/base ([17610eeb37a20e3](https://github.com/bsorrentino/langgraph4j/commit/17610eeb37a20e34b395065b18f681f5a77658da))
=======
 -  **site**  rename folder studio/core to studio/base ([0c27a6bbd36ede1](https://github.com/bsorrentino/langgraph4j/commit/0c27a6bbd36ede1e24ee9aaddfbbc1648ab5cc11))

 -  **Node.java**  Ensured the `equals` method only casts to `Node<?>` if the object is not null, ([69fb19709efa6a6](https://github.com/bsorrentino/langgraph4j/commit/69fb19709efa6a6e50de093077528e7aa81ee78b))
     > work on #73
>>>>>>> 57b8853a


### Documentation

<<<<<<< HEAD
 -  move to next release 1.4.0-beta1 ([55863cd2ac9ead2](https://github.com/bsorrentino/langgraph4j/commit/55863cd2ac9ead27d98fe647cfcb6c717ec9ff33))

 -  referes to last 1.4-SNAPSHOT ([36cbf7212e128fa](https://github.com/bsorrentino/langgraph4j/commit/36cbf7212e128facb9837903e5cd3d37c9ead9fd))
=======
 -  update changeme ([fab30d98d302e46](https://github.com/bsorrentino/langgraph4j/commit/fab30d98d302e4680bb8803b6ffcd5d227416569))

 -  update changeme ([cbb952aad441d77](https://github.com/bsorrentino/langgraph4j/commit/cbb952aad441d77a6b83d9f1627486da2b253d27))

 -  **CompileConfig.java**  add javadoc ([939b0c05f12ff16](https://github.com/bsorrentino/langgraph4j/commit/939b0c05f12ff161a38fbb13098379cdbb2106dc))

 -  move to next release 1.4.0-beta1 ([736437dbddb0865](https://github.com/bsorrentino/langgraph4j/commit/736437dbddb0865e816260fb875357615bb06b59))

 -  referes to last 1.4-SNAPSHOT ([2d9948e51f71f45](https://github.com/bsorrentino/langgraph4j/commit/2d9948e51f71f45e02b9b88eae9d119b45f0aa9b))
>>>>>>> 57b8853a

 -  **sudio**  update dependencies to use correct artifact IDs ([8bb9f2592ce0d0b](https://github.com/bsorrentino/langgraph4j/commit/8bb9f2592ce0d0b3948b40377684d6c1bbd1b983))

 -  update release documentation ([4e56cd883ba28fe](https://github.com/bsorrentino/langgraph4j/commit/4e56cd883ba28fe63cbf5cf49c6f43419ce03cda))

 -  update changeme ([8c7d844563a94a8](https://github.com/bsorrentino/langgraph4j/commit/8c7d844563a94a8664c0d6557a37cd572aaebd92))


### Refactor

<<<<<<< HEAD
 -  create package internal containing internal classes ([76de12bfdd0cd83](https://github.com/bsorrentino/langgraph4j/commit/76de12bfdd0cd830b70c364414f0046d87e5fc17))
    > prepare for java  module integration

 -  create package internal containing internal classes ([04594fdbd28a184](https://github.com/bsorrentino/langgraph4j/commit/04594fdbd28a1843ed7a79bced618c88d66b1c09))
    > prepare for java  module integration

 -  create package internal containing internal classes ([f50f85ed348559d](https://github.com/bsorrentino/langgraph4j/commit/f50f85ed348559dafcb8015f2acafaeeb9d871b2))
    > prepare for java  module integration

 -  **StateGraph.java**  remove unnecessary parameters from EdgeValue ([91e7798fe922224](https://github.com/bsorrentino/langgraph4j/commit/91e7798fe92222433b62b801a194031f2abb465f))
    > - Removed redundant parameters in &#x60;EdgeValue&#x60; constructor calls to simplify code
 > - Updated commented out conditional logic, potentially for future use

 -  **howtos**  bump to new langgraph4j SNAPSHOT ([f43122ed4464445](https://github.com/bsorrentino/langgraph4j/commit/f43122ed4464445aa3de5981cc1ae0c9997abe72))
   
 -  **CompiledGraph.java**  Renamed method to correctly filter out sub-state graph nodes ([bb78ac3ecb40bee](https://github.com/bsorrentino/langgraph4j/commit/bb78ac3ecb40beec027b25f3067228dea6f3e13f))
=======
 -  create package internal containing internal classes ([f2af63d2b9c1780](https://github.com/bsorrentino/langgraph4j/commit/f2af63d2b9c1780988710c0e27ca60e769979712))
    > prepare for java  module integration

 -  **CompiledGraph.java**  remove redundant graph validation and edge processing ([dd24149f79d464c](https://github.com/bsorrentino/langgraph4j/commit/dd24149f79d464c86d99f784c43a298a686b2ff3))
   
 -  create package internal containing internal classes ([d65b4a509b35c0b](https://github.com/bsorrentino/langgraph4j/commit/d65b4a509b35c0bcbb9c78ee506770ddf06a0d44))
    > prepare for java  module integration

 -  **Edge.java**  update method signature and simplify target id handling ([ce1ec881697abff](https://github.com/bsorrentino/langgraph4j/commit/ce1ec881697abff807f3307664f1b6fddfbe4ac8))
    > Updated the &#x60;withSourceAndTargetIdsUpdated&#x60; method in &#x60;Edge.java&#x60; to use a &#x60;Function&lt;String, EdgeValue&lt;State&gt;&gt;&#x60; instead of &#x60;Function&lt;String, String&gt;&#x60; for target ids.
 > Added constructors that allow creating an &#x60;EdgeValue&#x60; with only an ID or only a condition value.

 -  **StateGraph.java**  remove unnecessary parameters from EdgeValue ([ba726369987b7d1](https://github.com/bsorrentino/langgraph4j/commit/ba726369987b7d1c8221cd323120c8e79f563fef))
    > - Removed redundant parameters in &#x60;EdgeValue&#x60; constructor calls to simplify code
 > - Updated commented out conditional logic, potentially for future use

 -  **CompileConfig.java**  replace List with Set in interrupt fields ([9e1487907ca724b](https://github.com/bsorrentino/langgraph4j/commit/9e1487907ca724b9db43477662c766ea4257cedf))
   
 -  **howtos**  bump to new langgraph4j SNAPSHOT ([941b3c20a24da40](https://github.com/bsorrentino/langgraph4j/commit/941b3c20a24da40634e1231fbd78d88af858e69a))
   
 -  create package internal containing internal classes ([5fdc50b2483b095](https://github.com/bsorrentino/langgraph4j/commit/5fdc50b2483b0952e4f6691a57e5284a96e5a678))
    > prepare for java  module integration

 -  **CompiledGraph.java**  use new Edge.withSourceAndTargetIdsUpdated that accept Function<String,EdgeValue> ([14b1e51e0c6730b](https://github.com/bsorrentino/langgraph4j/commit/14b1e51e0c6730b0f0ce4789ef281df962adb4ff))
   
 -  **Node.java**  refine node class hierarchy ([ab83ffc300f1d82](https://github.com/bsorrentino/langgraph4j/commit/ab83ffc300f1d8221287d02e47d68dcb185daf16))
   
 -  **CompiledGraph.java**  Renamed method to correctly filter out sub-state graph nodes ([dbe8d473e693343](https://github.com/bsorrentino/langgraph4j/commit/dbe8d473e69334325a98d65d9c6f36e4378be63a))
>>>>>>> 57b8853a
    > - Renamed &#x60;onlySubStateGraphNodes&#x60; to &#x60;withoutSubGraphNodes&#x60;
 > - Updated variable names and references throughout the method for clarity
 > - Changed the creation and handling of &#x60;resultEdges&#x60; to use a single &#x60;StateGraphNodesAndEdges&#x60; object

<<<<<<< HEAD
 -  **langchain4jToolNodeTest.java**  remove deprecation in update tool parameters definition ([c4b90d64f961bbf](https://github.com/bsorrentino/langgraph4j/commit/c4b90d64f961bbfc4726a7a9835c56e52618d835))
   
 -  **Edge.java**  replace Collection with StateGraph.Nodes for improved performance and readability ([9e703115afe22bf](https://github.com/bsorrentino/langgraph4j/commit/9e703115afe22bf2113eb20ba9e03420484c8b1d))
    > - Updated &#x60;validate&#x60; methods to use &#x60;StateGraph.Nodes.anyMatchById&#x60; instead of manual containment checks within a collection, enhancing both performance and code clarity.
 > work on #73


### ALM 

 -  move to next release 1.4.0-beta1 ([083453711d86386](https://github.com/bsorrentino/langgraph4j/commit/083453711d8638658d8223995fac45dc6e6af3a0))
   
 -  bump to next SNAPSHOT ([a4bbe3dbbaf71fd](https://github.com/bsorrentino/langgraph4j/commit/a4bbe3dbbaf71fd63fc17b3640a553a674614007))
=======
 -  **Edge.java**  update EdgeValue to handle multiple target IDs ([46dbdff97da99f4](https://github.com/bsorrentino/langgraph4j/commit/46dbdff97da99f405a34eaf588d5c693a0318059))
    > - add &#x60;EdgeCondition&#x60; and &#x60;AsyncEdgeAction&#x60; class in the same file for improve incapsulation and maintanability
 > - Updated &#x60;EdgeValue&#x60; to use a new method &#x60;withTargetIdsUpdated&#x60; which handles updates for multiple target IDs.
 > - Removed the  &#x60;EdgeCondition&#x60; and &#x60;EdgeValue&#x60; classes as independent file unit
 > work on #73

 -  **DiagramGenerator.java**  simplify subgraph detection ([08917371818ff51](https://github.com/bsorrentino/langgraph4j/commit/08917371818ff51abab99e471350add977bb8dd0))
   
 -  **StateGraph.java**  update node construction and refactor subgraph management ([2070c009f43a6e3](https://github.com/bsorrentino/langgraph4j/commit/2070c009f43a6e3e4fea4126233f54ee7022bda4))
    > - Replace &#x60;SubGraphNodeAction&#x60; with &#x60;SubCompiledGraphNode&#x60;
 > - Rename methods to clarify their purpose (&#x60;onlySubStateGraphNodes&#x60;, &#x60;exceptSubStateGraphNodes&#x60;)

 -  **CollectionsUtils.java**  update methods to improve null safety and deprecate old factory methods ([369992230c614e5](https://github.com/bsorrentino/langgraph4j/commit/369992230c614e51b42d2592f64714d9d919d760))
   
 -  **langchain4jToolNodeTest.java**  remove deprecation in update tool parameters definition ([f0436296f22163a](https://github.com/bsorrentino/langgraph4j/commit/f0436296f22163a3a9bb406d21f73582c7719c43))
   
 -  **Node.java**  introduce interfaces and classes for subgraph handling ([a673f8ef0dd3465](https://github.com/bsorrentino/langgraph4j/commit/a673f8ef0dd34656a2e383e9258542de7c1d6ca4))
    > Refactored SubGraphNode to interface, added concrete implementations for different types of subgraph nodes (State, Compiled).

 -  **Edge.java**  replace Collection with StateGraph.Nodes for improved performance and readability ([4f2f10d53697ed7](https://github.com/bsorrentino/langgraph4j/commit/4f2f10d53697ed7e451a5aa5b7739062f417fd91))
    > - Updated &#x60;validate&#x60; methods to use &#x60;StateGraph.Nodes.anyMatchById&#x60; instead of manual containment checks within a collection, enhancing both performance and code clarity.
 > work on #73

 -  **StateGraph**  consolidate subgraph processing into a single method ([d2c4fd5ebd1cdc2](https://github.com/bsorrentino/langgraph4j/commit/d2c4fd5ebd1cdc20f9ed8db6a84b4ee3038acfd6))
    > - Extracted subgraph processing logic into &#x60;StateGraph::processSubgraphs&#x60;
 > - Moved subgraph-related updates to new &#x60;StateGraph::Nodes&#x60; and &#x60;StateGraph::Edges&#x60; classes for better separation of concerns
 > work on #73

 -  **DiagramGenerator.java**  access node elements directly ([770c0036cc2c04e](https://github.com/bsorrentino/langgraph4j/commit/770c0036cc2c04e0f93dff18cef7af0b1476cc2a))
    > work on #73

 -  **StateGraph.java**  update node handling with new Nodes class ([226523887b4478a](https://github.com/bsorrentino/langgraph4j/commit/226523887b4478af5b69b91e6297d9bcd6277c2d))
    > - Introduced a new &#x60;Nodes&#x60; class to encapsulate management of graph nodes, providing methods for checking if a node with a given ID exists, finding sub-graph nodes, and filtering out sub-graph nodes.
 > - Updated the &#x60;StateGraph&#x60; class to use the new &#x60;Nodes&#x60; class for managing nodes, improving code readability and modularity.
 > - Modified edge lookup methods from &#x60;findEdgeBySourceId&#x60; and &#x60;findEdgesByTargetId&#x60; to &#x60;edgeBySourceId&#x60; and &#x60;edgesByTargetId&#x60; .
 > work on #73

 -  **DiagramGenerator.java**  update edge processing streams to use 'elements' ([68ae2df39d0c42a](https://github.com/bsorrentino/langgraph4j/commit/68ae2df39d0c42a0f3c8f5962df970f7cc5ac2d9))
    > work on #73

 -  **StateGraph.java**  update edge collection management and improve graph validation ([de25bb2ff09884b](https://github.com/bsorrentino/langgraph4j/commit/de25bb2ff09884b1301f10173097669db1e4dc17))
    > Refactored &#x60;StateGraph.java&#x60; to use a custom &#x60;Edges&lt;State&gt;&#x60; class for managing edge collections, enhancing maintainability.
 > Updated methods to find edges by source and target IDs, and added a comprehensive &#x60;validateGraph()&#x60; method to ensure edge consistency during compilation.
 > work on #73

 -  **EdgeValue.java**  update EdgeValue implementation to use record and add withTargetIdUpdated method ([7cba7b784c4d0f1](https://github.com/bsorrentino/langgraph4j/commit/7cba7b784c4d0f1b21e56f0db256a452f92310f4))
    > - Adding a new method, &#x60;withTargetIdUpdated&#x60;, which updates the &#x60;id&#x60; field while copying other values or modifying mappings based on the input function.
 > work on #73


### ALM 

 -  move to next release 1.4.0-beta1 ([f8e200092f5e1a4](https://github.com/bsorrentino/langgraph4j/commit/f8e200092f5e1a4ff5a6eaabfd7a1d2c2ae118d1))
   
 -  bump to next SNAPSHOT ([c22c68c7412c347](https://github.com/bsorrentino/langgraph4j/commit/c22c68c7412c3473d122e014e467d4f57f5b11d5))
>>>>>>> 57b8853a
   
 -  bump to next SNAPSHOT ([bb7e66dcf22d0b4](https://github.com/bsorrentino/langgraph4j/commit/bb7e66dcf22d0b4fa59c9866468b973288cbd4ef))
   





<!-- "name: v1.3.1" is a release tag -->

## [v1.3.1](https://github.com/bsorrentino/langgraph4j/releases/tag/v1.3.1) (2025-02-04)

### Features

 *  **studio**  add spring boot reference implementation ([c72c00be62a5459](https://github.com/bsorrentino/langgraph4j/commit/c72c00be62a54592daee02c317e4d0e049594324))
   
 *  **studio**  deploy webui to spring boot implementation ([fdea8c674098c32](https://github.com/bsorrentino/langgraph4j/commit/fdea8c674098c32af0bded71ad88f2d26d0d403c))
   
 *  **studio**  setup new module for run studio from springboot ([1df22b7aa8dc43e](https://github.com/bsorrentino/langgraph4j/commit/1df22b7aa8dc43e459a899b2905eeac809204f35))
   


### Documentation

 -  bump to new version 1.3.1 ([1c5e2c0d25eb556](https://github.com/bsorrentino/langgraph4j/commit/1c5e2c0d25eb556d08984d55e144a3c05a5fab18))

 -  **how-to**  update notebook documentation ([f7e1fe67fc83bf2](https://github.com/bsorrentino/langgraph4j/commit/f7e1fe67fc83bf28e995d5efccf785928e99770b))
     > work on #78

 -  **studio**  update jetty  and add spring boot documentation ([ae3df659f933062](https://github.com/bsorrentino/langgraph4j/commit/ae3df659f933062dda6d5e6ed130ac66494b5f84))

 -  **site**  remove name from bannerLeft ([e54b2807cd6b1ea](https://github.com/bsorrentino/langgraph4j/commit/e54b2807cd6b1eafa862fba218962f8bbfa41e49))

 -  **site**  Update XML structure to use Maven Site schema ([05ef8e6d5631d73](https://github.com/bsorrentino/langgraph4j/commit/05ef8e6d5631d734b7a6b55071968969ea39f3d3))
     > - Switched from &#x60;site&#x60; to &#x60;project&#x60; namespace for improved flexibility

 -  **hot-tos**  add parallel-branch images ([fc594ed27e4f1fc](https://github.com/bsorrentino/langgraph4j/commit/fc594ed27e4f1fc73ebd4e8d464a78690c407e70))

 -  update project documentation and feature status ([3ab3454f0adc1bd](https://github.com/bsorrentino/langgraph4j/commit/3ab3454f0adc1bdcb2cdee216bd96676a9348a86))

 -  update changeme ([8134fb24858b1a4](https://github.com/bsorrentino/langgraph4j/commit/8134fb24858b1a4d86ceb1e3ad35736fc1020469))


### Refactor

 -  **AbstractLangGraphStudioConfig.java**  remove final method qualifier ([333bf29418aeae0](https://github.com/bsorrentino/langgraph4j/commit/333bf29418aeae0d113b11f977567c4d0876e544))
   
 -  **studio**  change modules layout for studio implementation ([fbad211339b1440](https://github.com/bsorrentino/langgraph4j/commit/fbad211339b1440df0bb20891c1c0ee684cd188f))
    > - Make it more flexible to allow different studio server implementation


### ALM 

 -  bump to new version 1.3.1 ([903a9a1dc9b5d09](https://github.com/bsorrentino/langgraph4j/commit/903a9a1dc9b5d09619af005ae82e73873802c829))
   
 -  bump version to SNAPSHOT ([39dfc39a7213689](https://github.com/bsorrentino/langgraph4j/commit/39dfc39a72136892a9e57c511d25bb7e25414628))
   





<!-- "name: v1.3.0" is a release tag -->

## [v1.3.0](https://github.com/bsorrentino/langgraph4j/releases/tag/v1.3.0) (2025-01-30)

### Features

 *  **how-to**  add notebook for parallel branch execution ([46891fc5048897a](https://github.com/bsorrentino/langgraph4j/commit/46891fc5048897a61af9d1fbd60d30fd1dfdd6bb))
   
 *  **prebuilt**  Added MessagesState and MessagesStateGraph classes ([7859c321f04de55](https://github.com/bsorrentino/langgraph4j/commit/7859c321f04de556e458125676ecbd5a84e57943))
     > This commit introduces new classes &#x60;MessagesState&#x60; and &#x60;MessagesStateGraph&#x60; in the &#x60;org.bsc.langgraph4j.prebuilt&#x60; package as utilities classes
     > - **MessagesState&lt;T&gt;**: manages a collection of messages .
     > - **MessagesStateGraph&lt;T&gt;** a  &#x60;StateGraph&#x60; specialized for use of  &#x60;MessagesState&#x60;.
   
 *  **CompiledGraph**  Refactor compiled graph edge processing ([c8ae36a87568bc0](https://github.com/bsorrentino/langgraph4j/commit/c8ae36a87568bc09c7f665c6aa57fe18bba41858))
     > - Update edge mapping logic to handle parallel nodes and conditional edges
     > - Introduce parallel action nodes for handling multiple targets
     > - Remove deprecated methods getEntryPoint() and getFinishPoint()
     > work on #72
   
 *  **Node**  add parallel execution support ([d50f56c5937251f](https://github.com/bsorrentino/langgraph4j/commit/d50f56c5937251f77b931b8d0f77fb01db69a310))
     > work on #72
   


### Documentation

 -  bump release version to 1.3.0 ([5b49118781c29e2](https://github.com/bsorrentino/langgraph4j/commit/5b49118781c29e2f5ba6bc8daffb484562eb5048))

 -  **how-tos**  update site documentation ([c9ffa56575a1c8b](https://github.com/bsorrentino/langgraph4j/commit/c9ffa56575a1c8b8b929ee271a61a5c23ccaa624))

 -  **how-tos**  update documentation ([0c06feb989fb1cd](https://github.com/bsorrentino/langgraph4j/commit/0c06feb989fb1cd5170a3d328f69b69ffb3e0c55))

 -  **how-tos**  update documentation ([9ba90234185787a](https://github.com/bsorrentino/langgraph4j/commit/9ba90234185787a5853aad7de998756336997816))

 -  **how-tos**  update documentation ([5497dfc2f0e96da](https://github.com/bsorrentino/langgraph4j/commit/5497dfc2f0e96daaada93be767ebc38c0f167d23))

 -  **how-tos**  update documentation ([cba67cbc4139a95](https://github.com/bsorrentino/langgraph4j/commit/cba67cbc4139a9507fe3c50372d0226a120c2cce))

 -  update javadoc ([3c392ea51d5c46d](https://github.com/bsorrentino/langgraph4j/commit/3c392ea51d5c46d02086ac24f4fc5a3dfb9f49d5))

 -  update javadoc ([80e592dbe6935d7](https://github.com/bsorrentino/langgraph4j/commit/80e592dbe6935d74bf718060b2cbb3c62e6442f4))

 -  **core**  update documentation ([c3284437ea7edff](https://github.com/bsorrentino/langgraph4j/commit/c3284437ea7edffc6a9ca6426daf17de4974df28))

 -  **core**  update documentation ([b6589aed4da9071](https://github.com/bsorrentino/langgraph4j/commit/b6589aed4da90716ff4e6e1db1a399e05ba52c28))

 -  update changeme ([5986d795d9201de](https://github.com/bsorrentino/langgraph4j/commit/5986d795d9201de2184bf006fcc77fee9a50ef95))


### Refactor

 -  **CompiledGraph.java**  replace node removal with retrieval ([72169ebf7b4dfa0](https://github.com/bsorrentino/langgraph4j/commit/72169ebf7b4dfa01909b5eb089466fc8c03ed1e1))
    > Modified &#x60;parallelNodeStream&#x60; to retrieve nodes instead of removing.

 -  **how-to**  update langgraph version ([76680b6f086c150](https://github.com/bsorrentino/langgraph4j/commit/76680b6f086c15010cd8698ee3cd88d00055a391))
   
 -  **how-to**  update notebook for parallel branch execution ([cfedf4869727b0a](https://github.com/bsorrentino/langgraph4j/commit/cfedf4869727b0aa758dc51663920b70cc2ef6cb))
   
 -  **AppendableValue.java**  **AppendableValueRW.java**  mark as deprecated for removal ([85135828b6aa4bc](https://github.com/bsorrentino/langgraph4j/commit/85135828b6aa4bc272d516bef36b6dbecc517755))
   
 -  **graph**  update node validation and refactoring ([ed475c9f090082f](https://github.com/bsorrentino/langgraph4j/commit/ed475c9f090082f057118cfe669d16a383a99a53))
    > - Removed deprecated &#x60;nodeById&#x60; method and replaced it with a streamlined approach utilizing Node object directly in edge validation.
 > - Updated edge validation logic to simplify the checks for source and target nodes.
 > - Ensured consistency across validations improving error handling.
 > work on #72

 -  **Edge**  refactor edge representation to support multiple targets ([89ac2d39b0d54e8](https://github.com/bsorrentino/langgraph4j/commit/89ac2d39b0d54e8c426c6e9aec9d575cccbbcdcb))
    > work on #72

 -  **Edge.java**  change class type to record ([49a7adb44ad0e8d](https://github.com/bsorrentino/langgraph4j/commit/49a7adb44ad0e8d234a455d900d6765becc5d395))
    > Refactored &#x60;Edge&#x60; class from a Lombok-generated value object to a record for improved immutability and syntax simplicity.


### ALM 

 -  bump to new version 1.3.0 ([0a60b72d6d482be](https://github.com/bsorrentino/langgraph4j/commit/0a60b72d6d482bed275fd007b46b51e60f02d333))
   
 -  bump version to SNAPSHOT ([4e39b436511306c](https://github.com/bsorrentino/langgraph4j/commit/4e39b436511306c42c0ab2c1b4e7b8b072bd18b8))
   
 -  bump version to SNAPSHOT ([ac13077033d2be0](https://github.com/bsorrentino/langgraph4j/commit/ac13077033d2be017c18be60bae637090337a2c9))
   





<!-- "name: v1.2.5" is a release tag -->

## [v1.2.5](https://github.com/bsorrentino/langgraph4j/releases/tag/v1.2.5) (2025-01-23)

### Features

 *  **AppenderChannel**  introduce functional interface and refactoring for list updates ([d95f28191e8f8f9](https://github.com/bsorrentino/langgraph4j/commit/d95f28191e8f8f9112500002fb82ec132f7eee7c))
     > - Introduced &#x60;RemoveByHash&#x60; class.
     > - Refactored &#x60;AppenderChannel.java&#x60; to support list updates with a functional interface &#x60;RemoveIdentifier&#x60;.
     > - Consolidated the logic for evaluating list updates within the &#x60;evaluateRemoval&#x60; method.
     > - Updated test cases to cover the new functionality.
     > resolve #75
   


### Documentation

 -  bump release to 1.2.5 ([2d2b807751423da](https://github.com/bsorrentino/langgraph4j/commit/2d2b807751423dae2dbdc0fe5a54d5ccf94368d7))

 -  update javadoc ([666c25331bfeced](https://github.com/bsorrentino/langgraph4j/commit/666c25331bfeced290ca20529c32d53ed65c8c5e))

 -  update documentation ([807fcab25ea0664](https://github.com/bsorrentino/langgraph4j/commit/807fcab25ea06640e16b61b2fb78e4c888d1ec4f))
     > work on #75

 -  update changeme ([385048598b72907](https://github.com/bsorrentino/langgraph4j/commit/385048598b72907d757568c0fc9af1dfbabdb131))


### Refactor

 -  **pom.xml**  consolidate profiles ([c356d9275f85339](https://github.com/bsorrentino/langgraph4j/commit/c356d9275f85339f6ed600e697f61a091d5cbae7))
    > - Removed unused jdk-8 and jdk-17 profiles to streamline configuration and reduce complexity.


### ALM 

 -  bump to version 1.2.5 ([0d9ddfad51bec46](https://github.com/bsorrentino/langgraph4j/commit/0d9ddfad51bec464dd37f36e9d3f1ce9ce6837fb))
   
 -  bump version to SNAPSHOT ([c1044fd7013ca68](https://github.com/bsorrentino/langgraph4j/commit/c1044fd7013ca68befc28e7a6af5d58e08ce12f9))
   





<!-- "name: v1.2.4" is a release tag -->

## [v1.2.4](https://github.com/bsorrentino/langgraph4j/releases/tag/v1.2.4) (2025-01-22)

### Features

 *  add index_dev.html for dev purpose ([3a70023b3044cff](https://github.com/bsorrentino/langgraph4j/commit/3a70023b3044cffcb7fbe856247e0b2fcd06021c))
     > work on #65
   

### Bug Fixes

 -  **studio**  reset custom url in index.html ([3d173edfea531bd](https://github.com/bsorrentino/langgraph4j/commit/3d173edfea531bd24d0e3634420444352ee5be2b))
     > resolve #65

 -  **studio**  reset custom url in index.html ([4ec85e7623b69c2](https://github.com/bsorrentino/langgraph4j/commit/4ec85e7623b69c2ddbc1676e884ac829796131ee))
     > resolve #65


### Documentation

 -  update documentation for new release ([6022e838e8d3de5](https://github.com/bsorrentino/langgraph4j/commit/6022e838e8d3de5b43120cb042d17ac8695f0694))

 -  update changeme ([1e94eb6115e1680](https://github.com/bsorrentino/langgraph4j/commit/1e94eb6115e1680c358a49daf191f168c72b6dfb))


### Refactor

 -  **core**  update dependency version ([c85f4928a5301e0](https://github.com/bsorrentino/langgraph4j/commit/c85f4928a5301e07218fd11da8f8068682ecd968))
    > Updated the &#x60;async-generator-jdk8&#x60; to &#x60;async-generator&#x60; and bumped its version from 2.3.0 to 3.0.0 to incorporate new features and potential bug fixes.

 -  **maven-config**  update maven-javadoc-plugin configuration ([6647247eb331e62](https://github.com/bsorrentino/langgraph4j/commit/6647247eb331e62afde241c7569b5bc682590f32))
    > This commit updates the maven-javadoc-plugin configuration to ensure it does not fail on warnings or errors and disables doclint. The changes are applied
 > across all instances of the plugin configuration.


### ALM 

 -  bump to version 1.2.4 ([d3e201a3e4aa069](https://github.com/bsorrentino/langgraph4j/commit/d3e201a3e4aa06992218b5d28fba2222f5cc1aa3))
   
 -  update dev task accordly ([6551538f6b8273c](https://github.com/bsorrentino/langgraph4j/commit/6551538f6b8273c8b491e3298006a7e4bccc9af1))
   
 -  bump to SNAPSHOT ([c9d43a8ba839d73](https://github.com/bsorrentino/langgraph4j/commit/c9d43a8ba839d73f8b796bc4e1b51d84a92218d2))
   





<!-- "name: v1.2.3" is a release tag -->

## [v1.2.3](https://github.com/bsorrentino/langgraph4j/releases/tag/v1.2.3) (2025-01-13)


### Bug Fixes

 -  **CompiledGraph.java**  update state handling to assume subgraph returns complete state ([3a53ae30eca8ad1](https://github.com/bsorrentino/langgraph4j/commit/3a53ae30eca8ad118ff7ced05fe459086d760030))
     > Refactors &#x60;CompiledGraph&#x60; to update state handling by assuming that the subgraph returns a complete state.


### Documentation

 -  bump new version ([af0af71cffc60b5](https://github.com/bsorrentino/langgraph4j/commit/af0af71cffc60b5bbea57abd4dd5a51cba5f2aa9))

 -  update notebook md format ([76abfb3a680f80e](https://github.com/bsorrentino/langgraph4j/commit/76abfb3a680f80e4387f475b9229c3395fd1a8d5))

 -  update notebooks documentation ([89cfeb06240e8bc](https://github.com/bsorrentino/langgraph4j/commit/89cfeb06240e8bc662bb75a79e3fa369f15b0829))

 -  add javadoc ([c22714110122476](https://github.com/bsorrentino/langgraph4j/commit/c2271411012247602debd68475fe37292cba3355))

 -  update Javadoc ([0bbe23b77c9e69c](https://github.com/bsorrentino/langgraph4j/commit/0bbe23b77c9e69c84382f38cf4b74a4ac95ff78d))

 -  update changeme ([a67842e22c4f653](https://github.com/bsorrentino/langgraph4j/commit/a67842e22c4f6532fc8abe98a00a7084a1b9a68f))


### Refactor

 -  **StateGraph.java**  the `addSubgraph(CompiledGraph)` method is no longer deprecated. ([2bf3126ae4b16e2](https://github.com/bsorrentino/langgraph4j/commit/2bf3126ae4b16e2e35ca8acc48d85810bb845679))
   
 -  **Nodej**  Node Action Factory Interface ([6d00585968efcd7](https://github.com/bsorrentino/langgraph4j/commit/6d00585968efcd721c1623b35a8668f87643368d))
    > Reformatted the &#x60;Node&#x60; record to use an interface for action factory implementation.

 -  **DiagramGenerator**  add graph state exception handling and update node action factory ([7a76fdb0e834254](https://github.com/bsorrentino/langgraph4j/commit/7a76fdb0e834254b855885a18805c0b62f2621af))
   
 -  **CompiledGraph.java**  change constructor to throw GraphStateException ([c70b5c3f27d3aa9](https://github.com/bsorrentino/langgraph4j/commit/c70b5c3f27d3aa9b4244d31f04ebf4f74031fb6e))
   

### ALM 

 -  bump new version ([4c4edc0af587b58](https://github.com/bsorrentino/langgraph4j/commit/4c4edc0af587b58f3ad5121a6b4f313c4f5ae2d6))
   
 -  bump version to SNAPSHOT ([78acd8a4ea21266](https://github.com/bsorrentino/langgraph4j/commit/78acd8a4ea2126616644603c21d0c659b662ee15))
   





<!-- "name: v1.2.2" is a release tag -->

## [v1.2.2](https://github.com/bsorrentino/langgraph4j/releases/tag/v1.2.2) (2025-01-10)


### Bug Fixes

 -  **core**  conditionally use input based on checkpointSaver presence ([3291e6485e199f1](https://github.com/bsorrentino/langgraph4j/commit/3291e6485e199f122ac8f90215119134d3b06407))
     > - refactored async generator handling to conditionally use &#x60;state.data()&#x60; or an empty map (&#x60;Map.of()&#x60;) based on the presence of &#x60;checkpointSaver&#x60;
     > work on #60


### Documentation

 -  update readme ([cfbd6fc01375103](https://github.com/bsorrentino/langgraph4j/commit/cfbd6fc013751038b132cd78d5d9830d9db442c6))

 -  update changeme ([7dd3183b80c7a52](https://github.com/bsorrentino/langgraph4j/commit/7dd3183b80c7a52f062d14bb3ced67e1ac9cfb90))


### Refactor

 -  **CompiledGraph.java**  update node action initialization ([a6467614f519946](https://github.com/bsorrentino/langgraph4j/commit/a6467614f5199461a2a6d3e1a4f295402a48df39))
    > Refactored the way node actions are initialized to use an action factory from the &#x60;StateNode&#x60; and apply it with the compile configuration. Ensured that each node has a non-null action factory before proceeding.
 > BREAKING CHANGE: The previous approach of directly associating nodes with their actions without factories is deprecated.
 > work on #60

 -  **StateGraph**  update addSubgraph method behavior using actionFactory ([fffce294a657cf9](https://github.com/bsorrentino/langgraph4j/commit/fffce294a657cf9faf09c0759d4a922303469eca))
    > - Deprecate the &#x60;addSubgraph(CompiledGraph)
 > - Add &#x60;addSubgraph(StateGraph)&#x60;
 > work on #60

 -  **DiagramGenerator.java**  Refactored subgraph node action handling to use factory method ([ac0e989ad7fa674](https://github.com/bsorrentino/langgraph4j/commit/ac0e989ad7fa674d11d2d73bab37aee1be398990))
    > work on #60

 -  **Node.java**  refine class structure and add factory method ([56474015bdacf5f](https://github.com/bsorrentino/langgraph4j/commit/56474015bdacf5fada8fcf7f8b742e913957651d))
    > - Update class to be a record for improved immutability and simplicity.
 > - Replace constructor overloads with a single constructor for &#x60;id&#x60; only, using a lambda expression for optional action factory.
 > - Remove deprecated fields and methods (&#x60;action&#x60; field, redundant constructors).
 > work on #60

 -  update SubgraphNodeAction constructor and method parameters ([e5254216017a072](https://github.com/bsorrentino/langgraph4j/commit/e5254216017a072bdd765071559927af349e7e4b))
    > Refactored &#x60;SubgraphNodeAction&#x60; to accept &#x60;StateGraph&lt;State&gt;&#x60; and &#x60;CompileConfig&#x60; instead of just &#x60;CompiledGraph&lt;State&gt;&#x60;. Updated the method parameter for the stream call to use a default empty map instead of state data.
 > work on #60

 -  **StateGraphTest.java**  add debugging output to workflow stream ([1582432e6b5040f](https://github.com/bsorrentino/langgraph4j/commit/1582432e6b5040fbae5c019c35f39bf13d640199))
   
 -  **Channel.java**  add type casting suppression in update method ([6e3ff39cae4d930](https://github.com/bsorrentino/langgraph4j/commit/6e3ff39cae4d930521f5975df158e94fe195714e))
   
 -  **CompiledGraph.java**  optimize invoke method ([b55be86be761949](https://github.com/bsorrentino/langgraph4j/commit/b55be86be761949629c2aee28689663c9f2de112))
    > Refactored the &#x60;invoke&#x60; method in &#x60;CompiledGraph.java&#x60; to streamline the reduction process. This change reduces the overhead by eliminating unnecessary intermediate collections and stream operations.


### ALM 

 -  bump version to 1.2.2 ([d2c19b620c4786b](https://github.com/bsorrentino/langgraph4j/commit/d2c19b620c4786b9e360054c4c75f552ef6fa136))
   
 -  bump version to SNAPSHOT ([deec2e9c480cfe5](https://github.com/bsorrentino/langgraph4j/commit/deec2e9c480cfe534b258bf7e9770ef78355cc00))
   





<!-- "name: v1.2.1" is a release tag -->

## [v1.2.1](https://github.com/bsorrentino/langgraph4j/releases/tag/v1.2.1) (2025-01-08)

### Features

 *  merge pull request #59 ([c9baa6c47ce4d6d](https://github.com/bsorrentino/langgraph4j/commit/c9baa6c47ce4d6d4075efec1daa0b86745a69656))
     > fix issue #55
   

### Bug Fixes

 -  **README.md**  update dependency version ([128f5f080d54cd7](https://github.com/bsorrentino/langgraph4j/commit/128f5f080d54cd74131c48d6daccb9ccc6cc6a01))
     > The commit updates the dependency version in the README.md file to 1.2.0, ensuring that users can easily install the correct version of the LangGraph for Java library.
     > - CHANGELOG: incremented langgraph4j-core dependency version

 -  update javadoc ([3ed265942dabb13](https://github.com/bsorrentino/langgraph4j/commit/3ed265942dabb13de954695b9085c370c77c0946))


### Documentation

 -  update changeme ([c306defe68d2f7c](https://github.com/bsorrentino/langgraph4j/commit/c306defe68d2f7cd20b2e68dbba583c41e224c80))



### ALM 

 -  bump version to 1.2.1 ([3ee702eb088553f](https://github.com/bsorrentino/langgraph4j/commit/3ee702eb088553f712295f666e1bbd8adf185d17))
   
 -  bump version to 1.2.1 ([0f35d0a934a48d7](https://github.com/bsorrentino/langgraph4j/commit/0f35d0a934a48d7f342caae4956932c7c7b80193))
   
 -  update version to SNAPSHOT ([ba8e5fb20e8fa3b](https://github.com/bsorrentino/langgraph4j/commit/ba8e5fb20e8fa3b1ac072cfb430c0777807149f6))
    > Bump the project version from 1.2.0 to 1.2-SNAPSHOT, preparing for development of the next release cycle.

 -  update version to SNAPSHOT ([1cd97afed49a531](https://github.com/bsorrentino/langgraph4j/commit/1cd97afed49a5311689f3be9eac561e284c01b7d))
    > Bump the project version from 1.2.0 to 1.2-SNAPSHOT, preparing for development of the next release cycle.






<!-- "name: v1.2.0" is a release tag -->

## [v1.2.0](https://github.com/bsorrentino/langgraph4j/releases/tag/v1.2.0) (2025-01-05)

### Features

 *  add sample ([c74eee01cd6cd47](https://github.com/bsorrentino/langgraph4j/commit/c74eee01cd6cd47911909fe0ed74a3710aabf98c))
     > work on #51
   

### Bug Fixes

 -  **notebook**  use langgraph4j-core  instead of  langgraph4j-core-jdk8 ([efdd9fd78d38257](https://github.com/bsorrentino/langgraph4j/commit/efdd9fd78d38257562fac97b51187e5f03da3236))


### Documentation

 -  update notebook md documents ([13b4e72804efbe1](https://github.com/bsorrentino/langgraph4j/commit/13b4e72804efbe14d903a9a803653cec8bb4d5e7))

 -  bump to new version ([f521c6bf08359e6](https://github.com/bsorrentino/langgraph4j/commit/f521c6bf08359e6b8c2c2651b6468df0279185ab))

 -  **readme**  add release note ([63ecd62cf44ef74](https://github.com/bsorrentino/langgraph4j/commit/63ecd62cf44ef74ced719f9c2947e83dfa6584ec))
     > resolve #54

 -  improve javadoc ([a6408c326771fdc](https://github.com/bsorrentino/langgraph4j/commit/a6408c326771fdcf1a276cfd78469190be09dc33))

 -  **EvaluateResult.java**  improve javadoc ([90dea651e617b5a](https://github.com/bsorrentino/langgraph4j/commit/90dea651e617b5a389ae9f1a81b17d93c42be026))

 -  fix javadoc comments ([4f75dad7865f046](https://github.com/bsorrentino/langgraph4j/commit/4f75dad7865f046eaa255093bc7035ea8a63077e))

 -  javadoc refinements ([c07914f61418ef5](https://github.com/bsorrentino/langgraph4j/commit/c07914f61418ef538dacb227161930a81318e1e5))

 -  javadoc refinements ([d8f9a4f6131cc5b](https://github.com/bsorrentino/langgraph4j/commit/d8f9a4f6131cc5b39642c98e4c5762c9009dc36d))

 -  javadoc refinements ([f412c7a6b4396dd](https://github.com/bsorrentino/langgraph4j/commit/f412c7a6b4396dd4c96bc68ce3c9a7314ab049cb))

 -  javadoc refinements ([d3c87ebc620eb93](https://github.com/bsorrentino/langgraph4j/commit/d3c87ebc620eb93e7389966078c53e9e93b755a8))

 -  added javadoc ([e77d61cfcfed82c](https://github.com/bsorrentino/langgraph4j/commit/e77d61cfcfed82c3e6e91a909bfae62d249ca34d))

 -  added javadoc ([e1e32d18eac0ceb](https://github.com/bsorrentino/langgraph4j/commit/e1e32d18eac0cebc56df269d924f0ff7df252bad))

 -  added javadoc ([0786adb2b4f420d](https://github.com/bsorrentino/langgraph4j/commit/0786adb2b4f420d5726edf756aa173f82b2f10ab))

 -  **GeneratePlantUMLMindmap.java**  add Javadocs and improve implementation ([d25fa3347146a5d](https://github.com/bsorrentino/langgraph4j/commit/d25fa3347146a5d064c613f135a8aeb1875a3bbf))
     > - Add JavaDoc annotations to describe the class and its methods for better readability and maintainability.
     > - Improve code structure and readability by refactoring the constructor and apply method.

 -  added comprehensive documentation ([5a5020ed175dd69](https://github.com/bsorrentino/langgraph4j/commit/5a5020ed175dd69774da2f998f0a05cb915a6fc3))

 -  **AgenticFlow.java**  update Javadoc comments a ([c68cd27c527da40](https://github.com/bsorrentino/langgraph4j/commit/c68cd27c527da40ecf2f08b30fb0aa928a3b558a))

 -  added comprehensive documentation ([f000b914754c056](https://github.com/bsorrentino/langgraph4j/commit/f000b914754c056005b184b7eaa107e6a860ed9e))

 -  added comprehensive documentation ([6d9219a7cb12e1c](https://github.com/bsorrentino/langgraph4j/commit/6d9219a7cb12e1c6920270b0467e6daff32cc707))

 -  added comprehensive documentation ([eb4a1ac87b37d43](https://github.com/bsorrentino/langgraph4j/commit/eb4a1ac87b37d431dcce0bcfab3c7339e733d5c8))

 -  added comprehensive documentation ([516830b7f835ad8](https://github.com/bsorrentino/langgraph4j/commit/516830b7f835ad811bffed0a846c02ffbde492cc))

 -  added comprehensive documentation ([b731612bd46284a](https://github.com/bsorrentino/langgraph4j/commit/b731612bd46284ab8a9f0aef7b7d2e0604665ee7))

 -  added comprehensive documentation ([98868079720ad98](https://github.com/bsorrentino/langgraph4j/commit/98868079720ad98f53dacf93ab29d391c65b1988))

 -  **AgentExecutor.java**  added comprehensive documentation ([8ff0cc8a4c175c1](https://github.com/bsorrentino/langgraph4j/commit/8ff0cc8a4c175c182f082136f4998bc47283bcd8))

 -  **Agent.java**  add JavaDoc comments for better code readability and maintainability ([17386f5761cea4b](https://github.com/bsorrentino/langgraph4j/commit/17386f5761cea4b7d65e03b53e1f306ee9246845))

 -  **ExecuteTools.java**  enhance class and method documentation, update constructor with non-null constraints, and improve error handling ([0b0424d3bfe178c](https://github.com/bsorrentino/langgraph4j/commit/0b0424d3bfe178c3bd6e7bbe4059c3413533e5b0))

 -  **CallAgent.java**  add comprehensive Javadoc comments and method descriptions ([48c6c8c589ede5c](https://github.com/bsorrentino/langgraph4j/commit/48c6c8c589ede5c0747f2ddc43c39fda26871495))

 -  update readme ([ac3e230b4b49e48](https://github.com/bsorrentino/langgraph4j/commit/ac3e230b4b49e48d20d309bc0ce89a14d125ab32))

 -  update changeme ([c2b558473ff5059](https://github.com/bsorrentino/langgraph4j/commit/c2b558473ff5059949f2d45940bdff4a30422ae6))


### Refactor

 -  **notebook**  upgrade langgraph4j version ([253d93274c389c5](https://github.com/bsorrentino/langgraph4j/commit/253d93274c389c5e67e8f37aa39814cf1055b639))
   
 -  **notebook**  upgrade langgraph4j version ([64de3761fc625b0](https://github.com/bsorrentino/langgraph4j/commit/64de3761fc625b0b1dba555411a956410205ff83))
   
 -  remove redundant JDK-8 version configuration ([d19a8c1be8e75c4](https://github.com/bsorrentino/langgraph4j/commit/d19a8c1be8e75c4951ff54dedeb858dc07980b7c))
    > - refactor(set-version.sh)
 > - refactor(site-run.sh)
 > work on #54

 -  remove redundant JDK-8 version configuration ([3bdf67a05fb4b0d](https://github.com/bsorrentino/langgraph4j/commit/3bdf67a05fb4b0d4d460874e9d09e43d32856c5f))
    > - refactor(deploy-pages.yml)
 > - refactor(deploy-snapshot.yaml)
 > - refactor(deploy.yaml)
 > work on #54

 -  **core**  rename module core-jdk8 to core ([58b366d81ad7fe3](https://github.com/bsorrentino/langgraph4j/commit/58b366d81ad7fe348ecb6d7bfe8615be99379b0b))
    > work on #54

 -  **core**  rename langgraph4j-core-jdk8 to langgraph4j-core ([db3b5224865e82a](https://github.com/bsorrentino/langgraph4j/commit/db3b5224865e82a9211ff6fa51ab39532ace30f2))
    > work on #54

 -  **AgentFunctionCallbackWrapper.java**  Annotate methods with @SuppressWarnings("unchecked") to suppress compiler warnings. ([a28b7d55d837e1d](https://github.com/bsorrentino/langgraph4j/commit/a28b7d55d837e1df67dd08bd46d88894d60860bf))
   
 -  **CallAgent.java**  remove unused imports and unnecessary imports ([3e861ce02b99202](https://github.com/bsorrentino/langgraph4j/commit/3e861ce02b992029834d8498b5a05c745e96ea1a))
   

### ALM 

 -  bump version to 1.2.0 ([f01f97e3d585bda](https://github.com/bsorrentino/langgraph4j/commit/f01f97e3d585bda63023ec5f5135bd6869de8326))
   
 -  bump version to 1.2-SNAPSHOT ([2c82eaaa02dbd8b](https://github.com/bsorrentino/langgraph4j/commit/2c82eaaa02dbd8bed0ca21b472184c0e6a7453fe))
   
 -  bump javadoc plugin ([490a69d5184f368](https://github.com/bsorrentino/langgraph4j/commit/490a69d5184f368fd687d1747ca47fb4af11da7f))
   
 -  bump version to 1.2.0-SNAPSHOT ([c7b7fc130296de4](https://github.com/bsorrentino/langgraph4j/commit/c7b7fc130296de4ab48569917dec0d47f936b65a))
   
 -  update `spring-ai.version` to 1.0.0-M4 ([5b6e9ddc951665b](https://github.com/bsorrentino/langgraph4j/commit/5b6e9ddc951665b7bdb58e4f1c214d15d8f4b77c))
   
 -  **pom**  update version to 1.1-SNAPSHOT ([cb5c57108456537](https://github.com/bsorrentino/langgraph4j/commit/cb5c571084565372796d83c4b8f2f37f7b514e7e))
    > - Updated child modules&#x27; versions to reflect parent-pom version
 > - Bumped parent-pom version to 1.1-SNAPSHOT






<!-- "name: v1.1.5" is a release tag -->

## [v1.1.5](https://github.com/bsorrentino/langgraph4j/releases/tag/v1.1.5) (2024-12-14)



### Documentation

 -  bump version in documentation ([61394a3779ce24b](https://github.com/bsorrentino/langgraph4j/commit/61394a3779ce24b14129ee9ad5e8dd0e80a22cde))

 -  **agent-executor**  update documentation ([2cd1e63cf3c8659](https://github.com/bsorrentino/langgraph4j/commit/2cd1e63cf3c8659f81ee1492234c9bbfb9b9af09))

 -  Documented addition of TestTool and dynamic executor ([e87feebc6ed406f](https://github.com/bsorrentino/langgraph4j/commit/e87feebc6ed406fa022e95174b6cf229a34f3815))

 -  update changeme ([4aa1b232dbf14a9](https://github.com/bsorrentino/langgraph4j/commit/4aa1b232dbf14a921c6d4d5e543cac42edd277e0))


### Refactor

 -  **agent-executor**  remove unused maven plugins ([90734fd33818a98](https://github.com/bsorrentino/langgraph4j/commit/90734fd33818a9822bc49d78c7afdadade69942a))
    > - Removed &#x60;maven-site-plugin&#x60;, &#x60;maven-deploy-plugin&#x60;, and &#x60;maven-surefire-plugin&#x60; configurations that were unnecessarily skipping steps.
 > .

 -  **pom.xml**  add option skipStagingRepositoryClose ([bdba67d91c414c8](https://github.com/bsorrentino/langgraph4j/commit/bdba67d91c414c89366ab7047bed9dbf6a74fa07))
   
 -  **agent-executor**  promote agent executor as main package ([5e2992db8146368](https://github.com/bsorrentino/langgraph4j/commit/5e2992db81463689b3dd455a34d2cfe9f706155f))
   

### ALM 

 -  bump version ([74f4532109977ec](https://github.com/bsorrentino/langgraph4j/commit/74f4532109977ec424b5fce8b195db7f1befc6a5))
   
 -  bump version ([e012329d16d95c8](https://github.com/bsorrentino/langgraph4j/commit/e012329d16d95c8b48ea03282f86be3828910d56))
   
 -  update project to use latest version ([da4e05ed598b7c3](https://github.com/bsorrentino/langgraph4j/commit/da4e05ed598b7c365f794bec0030ed5eb7117bd7))
   





<!-- "name: v1.1.4" is a release tag -->

## [v1.1.4](https://github.com/bsorrentino/langgraph4j/releases/tag/v1.1.4) (2024-12-11)



### Documentation

 -  bump version to 1.1.4 ([8b3412603a77405](https://github.com/bsorrentino/langgraph4j/commit/8b3412603a7740525bde55dcb6252a2459d57640))

 -  update documentation ([9c31acd3d69d1c8](https://github.com/bsorrentino/langgraph4j/commit/9c31acd3d69d1c833b4fd62055afd4af0d81969c))

 -  update documentation ([88bc458aa49026f](https://github.com/bsorrentino/langgraph4j/commit/88bc458aa49026f0c5f27ae0dd02a8621637677c))

 -  update changeme ([bca96c976c52505](https://github.com/bsorrentino/langgraph4j/commit/bca96c976c525056cc5a78c79a39ec211e406a8b))


### Refactor

 -  **notebook**  bump langgraph4j version ([e73e40cd900d9da](https://github.com/bsorrentino/langgraph4j/commit/e73e40cd900d9daa09d4c3af98bd99ae9eecdff3))
   
 -  **AgentExecutor**  disable agent executor test by default ([f7d5f6b109eb901](https://github.com/bsorrentino/langgraph4j/commit/f7d5f6b109eb901ca64080c06696638a2604d366))
   

### ALM 

 -  bump version to 1.1.4 ([141e81b4f4de729](https://github.com/bsorrentino/langgraph4j/commit/141e81b4f4de7291ca3dcd61691b37ae5ec63af7))
   
 -  update doxia-module-markdown version to latest stable ([595c124979917df](https://github.com/bsorrentino/langgraph4j/commit/595c124979917dffe08cce661ffab0281a28e79b))
    > - Updated the version of the doxia-module-markdown dependency from 2.0.0-M12 to 2.0.0 to address any known issues and ensure compatibility with recent projects.

 -  bump to new SNAPSHOT ([0333b25987a3293](https://github.com/bsorrentino/langgraph4j/commit/0333b25987a3293d6232fa75361ce88cd329dfce))
   
 -  **AgentExecutor**  add support for Azure OpenAI using langchain4j ([3d7a7a68dd5f8ce](https://github.com/bsorrentino/langgraph4j/commit/3d7a7a68dd5f8ce3502c604a0857ed457716c148))
    > work on #50






<!-- "name: v1.1.3" is a release tag -->

## [v1.1.3](https://github.com/bsorrentino/langgraph4j/releases/tag/v1.1.3) (2024-12-03)

### Features

 *  **studio**  add subgraph management ([088b2ddaaec153b](https://github.com/bsorrentino/langgraph4j/commit/088b2ddaaec153ba573ff1bacb254d2eb8e9cf17))
     > - remove unnecessary ObjectMapper injection
     > - Refactored GraphStreamServlet to no longer require an objectMapper, simplifying dependency management.
     > - Removed redundant ObjectMapper configuration in LangGraphStreamingServerJetty builder.
   
 *  add subGraph field to NodeOutput class ([06a4acc4f6764a4](https://github.com/bsorrentino/langgraph4j/commit/06a4acc4f6764a4613ffdd20a586918d07388aab))
   
 *  **image-to-diagram**  handle imageData as JSONPrimitive or JsonObject ([4e114e84139a59f](https://github.com/bsorrentino/langgraph4j/commit/4e114e84139a59fe9f2859c9199221efb2551bf4))
   
 *  **studio**  add image-to-diagram workflow ([390dc819a52ef89](https://github.com/bsorrentino/langgraph4j/commit/390dc819a52ef897192e372c6a71df215d7e60ad))
   
 *  **studio**  update argument metadata to use enums and ([f95bd80e7afb9c5](https://github.com/bsorrentino/langgraph4j/commit/f95bd80e7afb9c57103933694796ff68dedfbe0e))
     > lists
   
 *  **studio**  Add a new component for image upload ([946ba93b0176021](https://github.com/bsorrentino/langgraph4j/commit/946ba93b0176021c75c3a48a839c4084a6d8566f))
   

### Bug Fixes

 -  **studio**  classloader error on loading embed resources ([d317e75a2f504b0](https://github.com/bsorrentino/langgraph4j/commit/d317e75a2f504b027433fb215183527b4086ecbf))

 -  **StateDeserializer**  correct imageDataElement handling ([cc4f56dc8e5244f](https://github.com/bsorrentino/langgraph4j/commit/cc4f56dc8e5244f5745a4dbe26aa206df47a43e6))

 -  **studio**  remove test attribute ([045cb7a8737928a](https://github.com/bsorrentino/langgraph4j/commit/045cb7a8737928a8f320adf4900526f74d6eb76d))


### Documentation

 -  update changeme ([e6b36ba303586ff](https://github.com/bsorrentino/langgraph4j/commit/e6b36ba303586ffcf17acf6945824bc02e4836e1))


### Refactor

 -  **studio**  remove unused ObjectMapper from AgentExecutorStreamingServer ([a7d05a750a24fa9](https://github.com/bsorrentino/langgraph4j/commit/a7d05a750a24fa920250663b2406d7a1ea51877e))
   
 -  **CompiledGraph**  set subGraph flag to async generator output ([8d11886d1cc6b0a](https://github.com/bsorrentino/langgraph4j/commit/8d11886d1cc6b0a50ffe6c2fd0ecbac6cbd5cfbb))
   
 -  **MermaidGenerator**  make SUBGRAPH_PREFIX final and public ([e65f75709765cea](https://github.com/bsorrentino/langgraph4j/commit/e65f75709765cea35a330ef50abc4fdaed59d200))
   
 -  **studio**  update base64 encoding method in lg4j-image-uploader.js ([ce34c5183fd1c4f](https://github.com/bsorrentino/langgraph4j/commit/ce34c5183fd1c4fa8de7b10a0fb39c4d687ab0bc))
   
 -  **lg4j-image-uploader**  convert file to Base64 and update value method ([fa8f5b211a90a00](https://github.com/bsorrentino/langgraph4j/commit/fa8f5b211a90a004c5cb7bb009bedd50ac54d446))
   
 -  **diagram**  refine mermaid subgraph generation ([ab720c24a96702f](https://github.com/bsorrentino/langgraph4j/commit/ab720c24a96702f083875c05a5c6a9997d902dc2))
   

### ALM 

 -  bump new version ([e5d8cb3d4d9f023](https://github.com/bsorrentino/langgraph4j/commit/e5d8cb3d4d9f023062fa253af619d36b68893612))
   
 -  **async-generator**  update dependency version ([a0b66e3f468c7fa](https://github.com/bsorrentino/langgraph4j/commit/a0b66e3f468c7fa4a8a1bd953c975dc4c01317df))
   
 -  **frontend**  update dist ([1888f5bb402c16a](https://github.com/bsorrentino/langgraph4j/commit/1888f5bb402c16ada3d4325be2a773551932ae7c))
   
 -  **frontend**  update dist ([7025fda56c03f48](https://github.com/bsorrentino/langgraph4j/commit/7025fda56c03f483fcead5456ed639f37ff56dc1))
   
 -  **studio**  update dependencies and types ([1910d0fe1ff5f76](https://github.com/bsorrentino/langgraph4j/commit/1910d0fe1ff5f76b7dc0e47f4519a0a2009cadeb))
   
 -  update versions to SNAPSHOT across all modules ([5465d89c19776b9](https://github.com/bsorrentino/langgraph4j/commit/5465d89c19776b9bff9754b30400283864e72a79))
   





<!-- "name: v1.1.2" is a release tag -->

## [v1.1.2](https://github.com/bsorrentino/langgraph4j/releases/tag/v1.1.2) (2024-11-29)

### Features

 *  **image-to-diagram**  update diagrams and workflow for image processing ([778c8cc5fe3c669](https://github.com/bsorrentino/langgraph4j/commit/778c8cc5fe3c6691b36bc8a8f9acf311fc95bc0e))
   
 *  add notebook for subgraph sample ([26f9993f56d114d](https://github.com/bsorrentino/langgraph4j/commit/26f9993f56d114dc2e80030a6dea9b23cec65701))
   
 *  add support of subgraph in graph representation generation ([99ff7b4761a1cd8](https://github.com/bsorrentino/langgraph4j/commit/99ff7b4761a1cd8319292534dc577ade05ca4e6c))
     > - streamline diagram generation with Context class
   


### Documentation

 -  update with new version ([44fb415f1c3f919](https://github.com/bsorrentino/langgraph4j/commit/44fb415f1c3f9192ad4b301c0482f4ef8d273233))

 -  update changeme ([180e4389e611ed8](https://github.com/bsorrentino/langgraph4j/commit/180e4389e611ed810cecac234e808ba8567f10b7))



### ALM 

 -  bump to next version ([762637ba25974b0](https://github.com/bsorrentino/langgraph4j/commit/762637ba25974b0a1056e1d92fc13039ba3825b7))
   
 -  update version to 1.2-SNAPSHOT for modules ([0636130c2f05495](https://github.com/bsorrentino/langgraph4j/commit/0636130c2f05495da3b9109dca95a5586105e132))
   





<!-- "name: v1.1.1" is a release tag -->

## [v1.1.1](https://github.com/bsorrentino/langgraph4j/releases/tag/v1.1.1) (2024-11-26)

### Features

 *  makes AsyncNodeActionWithConfig the standard action ([a52695de667ea22](https://github.com/bsorrentino/langgraph4j/commit/a52695de667ea2233fe8a5cc639c89f084c18e2b))
   

### Bug Fixes

 -  **subgraph**  makes AsyncNodeActionWithConfig the standard action and acceps null result from embed generator ([68228a2d1481a0e](https://github.com/bsorrentino/langgraph4j/commit/68228a2d1481a0ebf7d19fce71f132fe4f08994a))


### Documentation

 -  update changeme ([25d84a5d54c0def](https://github.com/bsorrentino/langgraph4j/commit/25d84a5d54c0deff2cd9a691e8e0680508c183af))


### Refactor

 -  deprecated state methods: ([835b7360d24aa2b](https://github.com/bsorrentino/langgraph4j/commit/835b7360d24aa2bc7b43aca443b9a46b2d94f4c0))
    > value( key, T  )
 > value( key, Supplier&lt;T&gt; )

 -  **agent-executor**  update actions management ([e2fb377da0d944b](https://github.com/bsorrentino/langgraph4j/commit/e2fb377da0d944b4b9bfae79cfa9e5e42420221b))
   

### ALM 

 -  bump to next release ([3cff8a5ee5630ff](https://github.com/bsorrentino/langgraph4j/commit/3cff8a5ee5630ff8451aeecd07499dd97a4a54a2))
   
 -  bump next SNAPSHOT ([c7a966f4c78278a](https://github.com/bsorrentino/langgraph4j/commit/c7a966f4c78278af008f0988df14d007cc9d9e8c))
   





<!-- "name: v1.1.0" is a release tag -->

## [v1.1.0](https://github.com/bsorrentino/langgraph4j/releases/tag/v1.1.0) (2024-11-26)

### Features

 *  adds subgraph  action support in state graph ([38988780cf22cb6](https://github.com/bsorrentino/langgraph4j/commit/38988780cf22cb612d8a32642a592032d0ca5702))
     > resolve  #39
   
 *  makes compliant with new node action that accepts RunnableConfig ([c640f3aa8f582ec](https://github.com/bsorrentino/langgraph4j/commit/c640f3aa8f582ec3ad9cd7837d6cb57e192acc30))
     > work on #39
   
 *  adds subgraph node action ([266fe4a2d3f51d8](https://github.com/bsorrentino/langgraph4j/commit/266fe4a2d3f51d8366ace38c45b12281afd28eae))
     > work on #39
   
 *  adds node action that accept either Map and RunnableConfig ([aaf57f15199df40](https://github.com/bsorrentino/langgraph4j/commit/aaf57f15199df40aa0ac67320a5b7f703dd182b7))
     > work on #39
   
 *  refine jackson & gson serialization impl ([8ebd7df555a9180](https://github.com/bsorrentino/langgraph4j/commit/8ebd7df555a918029d4280d9af0efb7076839f8d))
     > - update agent executor serialization impl
     > - update image to diagram serailization impl
   
 *  refine jackson & gson serialization impl ([a7e1619b3e1feb1](https://github.com/bsorrentino/langgraph4j/commit/a7e1619b3e1feb11363e1c6489c278193bf6a2f2))
     > - update agent executor serialization impl
     > - update image to diagram serailization impl
   


### Documentation

 -  update release tag ([ebc75ba5f23a250](https://github.com/bsorrentino/langgraph4j/commit/ebc75ba5f23a250aae5d7da8f982dd0f466a84dc))

 -  update readme ([53ee9e49ac9d8ba](https://github.com/bsorrentino/langgraph4j/commit/53ee9e49ac9d8ba02525cdce9fc7d97a093e67ec))

 -  **langchain4j**  update readme ([1a795510260139a](https://github.com/bsorrentino/langgraph4j/commit/1a795510260139aed3992a7758a9e1e546382d4b))

 -  **langchain4j**  update readme ([507fbd2b39641b7](https://github.com/bsorrentino/langgraph4j/commit/507fbd2b39641b76f3da3f5a7155c20f6500ca24))

 -  **langchain4j**  update readme ([96fa8d5ee0d97aa](https://github.com/bsorrentino/langgraph4j/commit/96fa8d5ee0d97aaceefb9ed87bd25a4b223ace54))

 -  update changeme ([54b616a96bd439b](https://github.com/bsorrentino/langgraph4j/commit/54b616a96bd439b53c0820f7eefef24baaef13ec))


### Refactor

 -  updates methods names ([d8138ad0f0ab3c4](https://github.com/bsorrentino/langgraph4j/commit/d8138ad0f0ab3c4989ff4ee75a6686bef7cec9cd))
   
 -  **image-to-diagram**  update actions management ([464e37b03b449b4](https://github.com/bsorrentino/langgraph4j/commit/464e37b03b449b4f53b44b53ac690d976c77dfc0))
   
 -  **agent-executor**  update actions management ([ee61b11177b54bd](https://github.com/bsorrentino/langgraph4j/commit/ee61b11177b54bd801752e0eb83da50a5f04755a))
   
 -  **agent-executor**  update project layout ([bd1e35fb47e8c72](https://github.com/bsorrentino/langgraph4j/commit/bd1e35fb47e8c72fd001d684dbe2808790ec7962))
   
 -  adds Node constructors ([63dd250c1635ca1](https://github.com/bsorrentino/langgraph4j/commit/63dd250c1635ca1675a0e63415fe25a9670dace9))
    > work on #39

 -  **imageToDiagram**  move Node Action from method to Class ([6e5632d82967a8f](https://github.com/bsorrentino/langgraph4j/commit/6e5632d82967a8ff2875e51ca82d86e705625b4b))
   
 -  **DiagramGenerator**  remove usage of getFnishPoint() ([39155598281962a](https://github.com/bsorrentino/langgraph4j/commit/39155598281962a776d86aef57e146ff25c073db))
   
 -  **CompiledGraph**  deprecate getEntryPoint() and getFinishPoint() ([2e26d5f462f7732](https://github.com/bsorrentino/langgraph4j/commit/2e26d5f462f7732e90121a218a80c5b5370e2715))
   

### ALM 

 -  bump to next version ([131b605d7449814](https://github.com/bsorrentino/langgraph4j/commit/131b605d7449814c6eae1f658795e45d783a3834))
   
 -  bump to SNAPSHOT ([947f8455cad9cc6](https://github.com/bsorrentino/langgraph4j/commit/947f8455cad9cc66c1d2311f1003c63f742d0e48))
   
 -  move langchain4j integration module on java 17 ([a0a8d4a4b71dba3](https://github.com/bsorrentino/langgraph4j/commit/a0a8d4a4b71dba334699734be3c23acab0fc27a7))
   
 -  **mapifyai**  update project artifact id ([e80eee6d877d9d3](https://github.com/bsorrentino/langgraph4j/commit/e80eee6d877d9d356ce2b4f59b79f727ae7394be))
   





<!-- "name: v1.0.0" is a release tag -->

## [v1.0.0](https://github.com/bsorrentino/langgraph4j/releases/tag/v1.0.0) (2024-11-15)



### Documentation

 -  replace new version refs ([a06e5408dece2ec](https://github.com/bsorrentino/langgraph4j/commit/a06e5408dece2ec18edccff0b734c972264bf685))

 -  finalize serializer doc ([24cf52b065306ff](https://github.com/bsorrentino/langgraph4j/commit/24cf52b065306ffbbe813b9c6cfc4090ca737fef))
     > resolve #38

 -  site refinement ([aecd65ef0df55e9](https://github.com/bsorrentino/langgraph4j/commit/aecd65ef0df55e94b14520d15746d7ed149f1447))

 -  update notebooks run ([4ef6c3ae9a45ce9](https://github.com/bsorrentino/langgraph4j/commit/4ef6c3ae9a45ce922f4cc36cf00c14ab10064e94))

 -  update readme ([a6e691aaffebf60](https://github.com/bsorrentino/langgraph4j/commit/a6e691aaffebf6021bd439feaac989dc984a7c8c))



### ALM 

 -  bump new langchain4j version ([0dc4ff72d2c039b](https://github.com/bsorrentino/langgraph4j/commit/0dc4ff72d2c039b4937e7e97c094328af94c20e2))
   
 -  bump to new official release ([7d2867f7d7e27fb](https://github.com/bsorrentino/langgraph4j/commit/7d2867f7d7e27fb932e030a3937ebbbf50b173a1))
   





<!-- "name: v1.0-20241113" is a release tag -->

## [v1.0-20241113](https://github.com/bsorrentino/langgraph4j/releases/tag/v1.0-20241113) (2024-11-13)

### Features

 *  **StreamingOutput**  add toString() ([c8916f44303b350](https://github.com/bsorrentino/langgraph4j/commit/c8916f44303b350ed8da0a62b4dc7c02130cdc44))
   


### Documentation

 -  **core**  update sime menu ([8573a6e830e3d40](https://github.com/bsorrentino/langgraph4j/commit/8573a6e830e3d40f36a2d770bf097251a7a21a44))



### ALM 

 -  bump next intermediate version ([a2da7cc63ab9751](https://github.com/bsorrentino/langgraph4j/commit/a2da7cc63ab975168c4afb1d5ea73703aa9519bd))
   
 -  bump to snapshot ([511fb622550973a](https://github.com/bsorrentino/langgraph4j/commit/511fb622550973a0a1889f903056a8b6559dfa5e))
   





<!-- "name: v1.0-20241112" is a release tag -->

## [v1.0-20241112](https://github.com/bsorrentino/langgraph4j/releases/tag/v1.0-20241112) (2024-11-12)

### Features

 *  **AgentExecutor**  allow to use dynamic tool definirion ([e463bfe87059da7](https://github.com/bsorrentino/langgraph4j/commit/e463bfe87059da7d1984b9e6582c04b23b5d3da1))
   

### Bug Fixes

 -  **PlantUMLgenerator**  use right finish node ([6a7a0b9ed539f83](https://github.com/bsorrentino/langgraph4j/commit/6a7a0b9ed539f83408c1491bbcd7ca067e3a2f3c))


### Documentation

 -  update readme ([04fac5f56576c1c](https://github.com/bsorrentino/langgraph4j/commit/04fac5f56576c1cb373d5fea02eb8fa5dada70ab))
     > resolve #47

 -  update readme ([a16cd11b4f9ea93](https://github.com/bsorrentino/langgraph4j/commit/a16cd11b4f9ea939208c61ed22c1d3b2234638d6))

 -  update agent-executor docs ([2ab48f37b8fc09b](https://github.com/bsorrentino/langgraph4j/commit/2ab48f37b8fc09bee96f6cb9896257855e1af75b))

 -  update javadoc ([3006717053c6bb1](https://github.com/bsorrentino/langgraph4j/commit/3006717053c6bb1dfac8b1732793c23d4f5d31cd))



### ALM 

 -  bump to next intermediate version ([bb5dcce671d766f](https://github.com/bsorrentino/langgraph4j/commit/bb5dcce671d766f0952ac67a4caa7b3201a0559b))
   
 -  bump SNAPSHOT ([f20897527b8f644](https://github.com/bsorrentino/langgraph4j/commit/f20897527b8f644a73d10e1851b0deabcc6f5a73))
   





<!-- "name: v1.0-20241111" is a release tag -->

## [v1.0-20241111](https://github.com/bsorrentino/langgraph4j/releases/tag/v1.0-20241111) (2024-11-11)

### Features

 *  **ToolNode**  Support for Tools specified dynamically ([d5d387baba0fa40](https://github.com/bsorrentino/langgraph4j/commit/d5d387baba0fa407ab117965c18f2df0de6fcef7))
     > resolve #44
   
 *  **AsyncNodeGenerator**  add 'resumedFromEmbed' state management in AsyncNodeGenerator ([d4a5dd2f65d1e3f](https://github.com/bsorrentino/langgraph4j/commit/d4a5dd2f65d1e3f5ee929b74b0e4c907429164a0))
     > work on #31
   
 *  **LLMStreamingGenerator**  make compliant with StreamingOutput ([d39eef962b417bd](https://github.com/bsorrentino/langgraph4j/commit/d39eef962b417bdd65c85d45857c9c7b248289cb))
     > work on #31
   
 *  **StreamingOutput**  add NodeOutput<> specialization to support LLM streaming ([aed9c23c09ed37d](https://github.com/bsorrentino/langgraph4j/commit/aed9c23c09ed37df535b25673776e4bdce1669e7))
     > work on #31
   
 *  **langchain4j**  bump async-generator version ([253cd7d5b1ed353](https://github.com/bsorrentino/langgraph4j/commit/253cd7d5b1ed353897a819b6220cbe4de854d038))
     > work on #31
   
 *  **langchain4j**  handle completion on LLMStreamingGenerator ([5740d1394aa35a6](https://github.com/bsorrentino/langgraph4j/commit/5740d1394aa35a6ddc83605078958924cfbb5ebb))
     > - provide an operator to convert response to Map&lt;&gt;
     > work on #31
   
 *  **CompiledGraph**  integrate embedding generator. ([e7938e49c137f12](https://github.com/bsorrentino/langgraph4j/commit/e7938e49c137f12671665213d19cd700947fe990))
     > - manage resume state after completion of an embed generator
     > work on #31
   
 *  **CompiledGraph**  add support of AsyncIterator.WithEmbed ([3c254e8e800a346](https://github.com/bsorrentino/langgraph4j/commit/3c254e8e800a346feeab63e1f5436ae1dc87c098))
     > work on #31
   
 *  make LLMStreamingGenerator an implementation of AsyncGenerator.WithResult ([c838f618ce9553c](https://github.com/bsorrentino/langgraph4j/commit/c838f618ce9553cc118f2919ab6c72e1dd298850))
     > work on #31
   
 *  add a LLMStreamingGenerator class ([d38eac5586b0ecd](https://github.com/bsorrentino/langgraph4j/commit/d38eac5586b0ecdfe1c190e099b07210c496faf6))
     > Convert the langchain4j StreamingResponseHandler to AsyncStream
     > work on #31
   
 *  add react demo notebook ([b19ab5e7456d4bc](https://github.com/bsorrentino/langgraph4j/commit/b19ab5e7456d4bc58fad6145c238400069cb06ea))
   


### Documentation

 -  refine serializer documentation ([74c9c33b7c5110c](https://github.com/bsorrentino/langgraph4j/commit/74c9c33b7c5110c984325838cbc6275435469bb8))
     > work on #38

 -  update changeme ([c33bddf902eac64](https://github.com/bsorrentino/langgraph4j/commit/c33bddf902eac64cd07851f925051a4723574a4e))



### ALM 

 -  bump intermediate version ([a43baab610d37ba](https://github.com/bsorrentino/langgraph4j/commit/a43baab610d37ba0e742a1102bd711f5da5caff0))
   
 -  bump to SNAPSHOT ([9d0a9a6be7b5825](https://github.com/bsorrentino/langgraph4j/commit/9d0a9a6be7b582588a06b594ebe9e88e5db558dc))
    > bump async-generator-jdk8 dep
 > work on #31

 -  bump to SNAPSHOT ([232eead50f7e2b9](https://github.com/bsorrentino/langgraph4j/commit/232eead50f7e2b9850af57112eb1e22c5cb2d94d))
   





<!-- "name: v1.0-20241029" is a release tag -->

## [v1.0-20241029](https://github.com/bsorrentino/langgraph4j/releases/tag/v1.0-20241029) (2024-10-29)

### Features

 *  **serializable**  remove ClassHolder,  StringHolder to avoid class loading problem ([a137abd7c5bea6f](https://github.com/bsorrentino/langgraph4j/commit/a137abd7c5bea6f90a1c19705d981270370160f6))
   
 *  add file system checkpoint saver ([5d8036d5ceabe99](https://github.com/bsorrentino/langgraph4j/commit/5d8036d5ceabe998458fbecb2449b9cbe01cae51))
     > work on #35
   
 *  **studio**  decouple the Studio implementation from Jetty Server ([98f070e6fa910b7](https://github.com/bsorrentino/langgraph4j/commit/98f070e6fa910b79c3e0c405a439d95d63f42fac))
     > resolve #42
   

### Bug Fixes

 -  **agentexecutor**  set jackson mapper visibility to ANY ([3cb700a3ed6da50](https://github.com/bsorrentino/langgraph4j/commit/3cb700a3ed6da50f64418b2b9068d1d13e5edce3))


### Documentation

 -  update changeme ([33d0b1e14367a4f](https://github.com/bsorrentino/langgraph4j/commit/33d0b1e14367a4ff9d2d6561181d815ed2bbab71))



### ALM 

 -  bump to new intermediate version ([be65332d27f2ad0](https://github.com/bsorrentino/langgraph4j/commit/be65332d27f2ad05d7e3422f28f35244c67b9507))
   
 -  bump to SNAPSHOT ([571d941c4537c66](https://github.com/bsorrentino/langgraph4j/commit/571d941c4537c661a554e76bd3f9baddddeaca19))
   
 -  **studio**  DTS refactoring ([ead9d9b3ca8f98e](https://github.com/bsorrentino/langgraph4j/commit/ead9d9b3ca8f98e52cbd51dc97cf40d0578f7b43))
    > work on #42

 -  **springai-agentexecutor**  skip site generation ([caa34b0b7b76bc7](https://github.com/bsorrentino/langgraph4j/commit/caa34b0b7b76bc78666d97c4d8ed3c79c6f04404))
   
 -  update actions ([39ac81de3847ea4](https://github.com/bsorrentino/langgraph4j/commit/39ac81de3847ea41af472d3de62a32a3a7b2d20d))
   





<!-- "name: v1.0-rc2" is a release tag -->

## [v1.0-rc2](https://github.com/bsorrentino/langgraph4j/releases/tag/v1.0-rc2) (2024-10-25)


### Bug Fixes

 -  **pom**  add relative parent path ([3902dcb101d38c3](https://github.com/bsorrentino/langgraph4j/commit/3902dcb101d38c3496b76073f80964f8163e73d4))


### Documentation

 -  update docs with new version ([dcd765c0901b1e3](https://github.com/bsorrentino/langgraph4j/commit/dcd765c0901b1e36644ee5edd626d96b7e405c5c))

 -  update site pages ([5b8109c9d1af32d](https://github.com/bsorrentino/langgraph4j/commit/5b8109c9d1af32d54231da54d90e76042cd17d17))

 -  update README ([791b930e6de4ff6](https://github.com/bsorrentino/langgraph4j/commit/791b930e6de4ff68e60f94f2afe7cceb7e5b98f8))

 -  update changeme ([9f84f2d2f12eca4](https://github.com/bsorrentino/langgraph4j/commit/9f84f2d2f12eca41c83ed5bfb6c8fb95889e48c3))



### ALM 

 -  bump to new release candidate ([2fbb7e8c24f220f](https://github.com/bsorrentino/langgraph4j/commit/2fbb7e8c24f220f6ae961629ecc67e3920fc6e54))
   
 -  **action**  update deploy actions ([3d7153b2df8b46e](https://github.com/bsorrentino/langgraph4j/commit/3d7153b2df8b46e3c86a4d85d6f3d66716138af6))
    > select projects to deploy

 -  bump to SNAPSHOT version ([d7c167d5afca22f](https://github.com/bsorrentino/langgraph4j/commit/d7c167d5afca22fe587a689cc42113c775d96ff5))
   
 -  **image-to-diagram**  skip release ([8d54ba0778461f2](https://github.com/bsorrentino/langgraph4j/commit/8d54ba0778461f2e5f85bcad9ce3ef50f4d9ebd2))
   
 -  **image-to-diagram**  skip release ([5a9c47e4efa952b](https://github.com/bsorrentino/langgraph4j/commit/5a9c47e4efa952bf4720de1e6b443034e4384738))
   





<!-- "name: v1.0-20241024" is a release tag -->

## [v1.0-20241024](https://github.com/bsorrentino/langgraph4j/releases/tag/v1.0-20241024) (2024-10-24)

### Features

 *  add  sample using langgraph4j with springai ([069b1dae671419d](https://github.com/bsorrentino/langgraph4j/commit/069b1dae671419da124eea56bd1efd1f4e3a9954))
     > resolve #15
   
 *  **serializer**  change the standard serialization implementation to avoid class loading issues ([13fed3780bec648](https://github.com/bsorrentino/langgraph4j/commit/13fed3780bec648b8d419a315cd91f877bcbd0ce))
   


### Documentation

 -  remove BaseSerializer refs ([f0fc1a43417f03b](https://github.com/bsorrentino/langgraph4j/commit/f0fc1a43417f03b9c0f716c1ab88f6707ba149d6))

 -  update samples links ([90be73e67ed7189](https://github.com/bsorrentino/langgraph4j/commit/90be73e67ed7189a39d5fb6828b03c92acd799de))

 -  add serializer section ([a8d3f8e1e441fee](https://github.com/bsorrentino/langgraph4j/commit/a8d3f8e1e441fee2553f97dc0a952edc1f193d69))
     > work on #38

 -  update feature list ([ada695313e79123](https://github.com/bsorrentino/langgraph4j/commit/ada695313e791235ac3f9b44d47ce6a9172b8f4c))

 -  update project names ([e457098a54ccef4](https://github.com/bsorrentino/langgraph4j/commit/e457098a54ccef4a07a037816fc281d414d02239))

 -  update site docs ([7994f159cb9465e](https://github.com/bsorrentino/langgraph4j/commit/7994f159cb9465efc698ae609ea930221f69520f))

 -  update changeme ([8ab856f4743733f](https://github.com/bsorrentino/langgraph4j/commit/8ab856f4743733f0eff2027c1060be6526072150))


### Refactor

 -  update to project DTS ([9de853487ecc665](https://github.com/bsorrentino/langgraph4j/commit/9de853487ecc665eb0ad9469f120e1873dd7b64e))
    > added samples folder

 -  **agentexecutor**  update to be compliant with new serialization implementation ([6a408b2868e4fc7](https://github.com/bsorrentino/langgraph4j/commit/6a408b2868e4fc701eb643ec7cbbab8ad43b3c3c))
   
 -  **notebook**  update to be compliant with new serialization implementation ([cbba10a0f551a56](https://github.com/bsorrentino/langgraph4j/commit/cbba10a0f551a5652791d441f57cf44f9a46f58e))
   
 -  update to be compliant with new serialization implementation ([baf6fae5d9c6170](https://github.com/bsorrentino/langgraph4j/commit/baf6fae5d9c6170953fb7c5c95373af12de04f4a))
   

### ALM 

 -  bump to intermediate version ([c547d2035945345](https://github.com/bsorrentino/langgraph4j/commit/c547d2035945345b016b8bcec93873352810f190))
   
 -  move to next dev version ([9c2b09a81374734](https://github.com/bsorrentino/langgraph4j/commit/9c2b09a81374734fa9ba55f1e17c5404a97df80b))
   
 -  update deploy action ([e8e2c1dbd6cbf7e](https://github.com/bsorrentino/langgraph4j/commit/e8e2c1dbd6cbf7ee86c88e60153f3119b06d6fed))
    > remove JDK 8






<!-- "name: v1.0-rc1" is a release tag -->

## [v1.0-rc1](https://github.com/bsorrentino/langgraph4j/releases/tag/v1.0-rc1) (2024-10-12)



### Documentation

 -  update readme ([b49b34cd912f406](https://github.com/bsorrentino/langgraph4j/commit/b49b34cd912f406dc74a379bdbf04e0cc9c3919d))

 -  update changeme ([07bb1763ba09206](https://github.com/bsorrentino/langgraph4j/commit/07bb1763ba09206ac35b57699b3e76044371f90c))



### ALM 

 -  bump to new version ([edf8bad65f537ec](https://github.com/bsorrentino/langgraph4j/commit/edf8bad65f537ecfd089e71a5bbaf8bfd94eab3a))
   





<!-- "name: v1.0-20241011" is a release tag -->

## [v1.0-20241011](https://github.com/bsorrentino/langgraph4j/releases/tag/v1.0-20241011) (2024-10-11)

### Features

 *  refine Serialization implementation ([199ae8d396d6e27](https://github.com/bsorrentino/langgraph4j/commit/199ae8d396d6e27e0087647b6eeeac5a78c441d1))
     > -  add StateSerializer abstract class that owns a StateFactory
     > -  refactor tests, samples and how-tos accordly
     > work on #29
   
 *  create branch on CompileGraph.updateState() ([0f1ecdb1cca8d5a](https://github.com/bsorrentino/langgraph4j/commit/0f1ecdb1cca8d5ab2a09b39316932c5e2e86f1e4))
   
 *  **serialization**  make serialization implementation supporting more serialization strategies ([23af74bf35514c9](https://github.com/bsorrentino/langgraph4j/commit/23af74bf35514c9f56fd9afdcc162f1d2c73fa33))
     > resolve #29
   

### Bug Fixes

 -  **serializer**  propagate ObjectOutputMapper and ObjectInputMapper ([1693b43314936db](https://github.com/bsorrentino/langgraph4j/commit/1693b43314936dbe8eacbf1ba599ad5407819376))


### Documentation

 -  overall site refinements ([4de05122e142e93](https://github.com/bsorrentino/langgraph4j/commit/4de05122e142e930e14ffd95d0a2df71014efd32))

 -  rename server-jetty to studio-jetty ([00f0d49b4872442](https://github.com/bsorrentino/langgraph4j/commit/00f0d49b48724420b6a72c171b98c756967df548))

 -  rename server-jetty to studio-jetty ([e0d5c7c646c5a8a](https://github.com/bsorrentino/langgraph4j/commit/e0d5c7c646c5a8a993f795cfb3abf22d9f15a0ac))

 -  rename server-jetty to studio-jetty ([d7cc59285a027c8](https://github.com/bsorrentino/langgraph4j/commit/d7cc59285a027c8a8764fb19846b7f072edf774b))

 -  update changeme ([fd5194ceb6ee8ff](https://github.com/bsorrentino/langgraph4j/commit/fd5194ceb6ee8ff9dd9181e7b986b5c660b579c7))


### Refactor

 -  Renamed LangGraphStreamingServer to LangGraphStreamingServerJetty ([022695c2dab9a7d](https://github.com/bsorrentino/langgraph4j/commit/022695c2dab9a7d0b7cc3a15b75be3b65e2815c2))
   
 -  update how-tos with new serializer ([72d0e33b24d83b9](https://github.com/bsorrentino/langgraph4j/commit/72d0e33b24d83b9f652ac898f60fd451ee153d29))
    > work on #29

 -  set public scope ([9cb9d84c59d0bc9](https://github.com/bsorrentino/langgraph4j/commit/9cb9d84c59d0bc97ff30aca2f45292e4b2cddf7e))
   
 -  **action**  deploy aggregate site to pages ([852e95c080ed056](https://github.com/bsorrentino/langgraph4j/commit/852e95c080ed056f5c9319e4c09a06ffb384a893))
    > work on #36

 -  remove usage of lombok.var ([bb2c73cb5b2c423](https://github.com/bsorrentino/langgraph4j/commit/bb2c73cb5b2c423ee33185c27b4358485e857102))
    > work on #36

 -  **deploy**  rename server-jetty to studio-jetty ([31594fca57ea79a](https://github.com/bsorrentino/langgraph4j/commit/31594fca57ea79a6b20fe558dcb7bd9be30bb31b))
   

### ALM 

 -  bump to new intermediate version ([68f92ed62519e79](https://github.com/bsorrentino/langgraph4j/commit/68f92ed62519e79602fba1d7acb2ce0ef3aaef1c))
   
 -  setup maven site aggegation ([c928339ddb546c8](https://github.com/bsorrentino/langgraph4j/commit/c928339ddb546c8e62c9b7c98c07f8ae678e5aca))
    > resolve #36

 -  bump to next developer version ([80ff8fdae63cbee](https://github.com/bsorrentino/langgraph4j/commit/80ff8fdae63cbee19ec997915ef9ec8ec5ed3ede))
   





<!-- "name: v1.0-20241006" is a release tag -->

## [v1.0-20241006](https://github.com/bsorrentino/langgraph4j/releases/tag/v1.0-20241006) (2024-10-06)

### Features

 *  **frondend**  add support for resume action ([1a4125dc08d1e41](https://github.com/bsorrentino/langgraph4j/commit/1a4125dc08d1e41c99c7467315dd439d101b341c))
     > solve #34
   
 *  **server**  add support for JSON deserialization ([817efeaeff620cc](https://github.com/bsorrentino/langgraph4j/commit/817efeaeff620cc07a05e3cc290384d69bba75e7))
     > work on #34
   
 *  **ToolNode**  add logging support ([5a982f426207881](https://github.com/bsorrentino/langgraph4j/commit/5a982f426207881ccf51148078a72f596ce1df6a))
   
 *  improve streammode management ([fcd5d6790208aca](https://github.com/bsorrentino/langgraph4j/commit/fcd5d6790208aca538b1a7da17c771a21fc87325))
     > work on #34
   
 *  **agentexecutor**  add JSON serialization support ([16d01791530f046](https://github.com/bsorrentino/langgraph4j/commit/16d01791530f0468e28ade34a1e8d28488fe62b6))
     > work on #34
   
 *  **agentexecutor**  add JSON serialization support ([3fa5ec0207f9315](https://github.com/bsorrentino/langgraph4j/commit/3fa5ec0207f9315277fbf2bcc4315c5f82bc0e29))
     > work on #34
   
 *  move agent-executor to jdk17 modules ([a7ca4d7aabb4c0c](https://github.com/bsorrentino/langgraph4j/commit/a7ca4d7aabb4c0c6a69c4cff152cde105cb5989b))
   
 *  **server**  add resume management ([bf030a74a9863f4](https://github.com/bsorrentino/langgraph4j/commit/bf030a74a9863f4526f09c4cf487f9a61a112077))
     > work on #34
   
 *  add agentexecutor notebook ([1465519e3309fb1](https://github.com/bsorrentino/langgraph4j/commit/1465519e3309fb1bf58d67ae76565d2ab31e1346))
   
 *  **frontend**  add support for state update ([4cfa9c1e9d3bfee](https://github.com/bsorrentino/langgraph4j/commit/4cfa9c1e9d3bfee5c207ee9f531114b33ca24ac4))
     > work on #34
   
 *  **frontend**  add support for checkpoint ([1c86f6852e6ab64](https://github.com/bsorrentino/langgraph4j/commit/1c86f6852e6ab645c52e7f8643a8852e10bb0cf2))
     > work #34
   
 *  **frontend**  parametrize 'collapsed' in NodeOutput ([78e453ee918b361](https://github.com/bsorrentino/langgraph4j/commit/78e453ee918b36180daa51200516137b9135d73d))
     > work on #34
   
 *  **frontend**  add support for state editing ([ccbe25383b0ef74](https://github.com/bsorrentino/langgraph4j/commit/ccbe25383b0ef74fa142b57b233bd562d8cc2e64))
     > add react component @microlink/react-json-view
     > work on #34
   
 *  allow customize Serializer using CompileConfig ([af0d3d65d51d047](https://github.com/bsorrentino/langgraph4j/commit/af0d3d65d51d0473a7c368be748968eb965955a8))
   

### Bug Fixes

 -  **frontend**  remove method duplication ([6768dcaca7b2a43](https://github.com/bsorrentino/langgraph4j/commit/6768dcaca7b2a438ea82193db6e3808b300ca7c9))
     > work on #24

 -  update scripts ([bae7e1a82bb9f32](https://github.com/bsorrentino/langgraph4j/commit/bae7e1a82bb9f32b505d203abeed874e9fc363b6))


### Documentation

 -  update readme ([d7dd7e77e2e6e83](https://github.com/bsorrentino/langgraph4j/commit/d7dd7e77e2e6e8358a1626cf24eac232dbcf4b31))

 -  add readme ([2456df4a7c24835](https://github.com/bsorrentino/langgraph4j/commit/2456df4a7c2483545f658f8373a42520f6932f58))

 -  add readme ([19dc1a5a3469b90](https://github.com/bsorrentino/langgraph4j/commit/19dc1a5a3469b90cd642b304fbdbb3c022280ef5))

 -  update comments ([b55692d98b1da2a](https://github.com/bsorrentino/langgraph4j/commit/b55692d98b1da2ab76501f1614bbef58bf5bac0d))


### Refactor

 -  rebrand from server to studio ([cd14b6e0f4d8052](https://github.com/bsorrentino/langgraph4j/commit/cd14b6e0f4d80527fb1823e5098b05ce3d554a0b))
   
 -  **agentexecutor**  rename package ([b158f62bc1ee716](https://github.com/bsorrentino/langgraph4j/commit/b158f62bc1ee71629ca3cb169a23e8357f0adaaa))
   
 -  rename MapSerialize to MapSerializer ([a60a78bcb600e46](https://github.com/bsorrentino/langgraph4j/commit/a60a78bcb600e465037926e2981f53176b26cb6a))
   
 -  **agentexecutor**  rename package ([5a2a50dec339fad](https://github.com/bsorrentino/langgraph4j/commit/5a2a50dec339fada133cce4fce5f45f320581705))
   
 -  **agentexecutor**  rename package ([0edb34814d505ab](https://github.com/bsorrentino/langgraph4j/commit/0edb34814d505aba273294112ec1f1c414859464))
   
 -  **server**  remove nodes from initialization ([1cf01acd23da255](https://github.com/bsorrentino/langgraph4j/commit/1cf01acd23da255fb922c1d4180ca214d9261e5e))
    > work on #34


### ALM 

 -  bump new intermediate version ([a2bf300573a929e](https://github.com/bsorrentino/langgraph4j/commit/a2bf300573a929edd7124cb932087dd8fc4c46f5))
   
 -  update frontend dist ([c6fc457ad3749fd](https://github.com/bsorrentino/langgraph4j/commit/c6fc457ad3749fd013cb8909120cd84bac151196))
    > work on #34

 -  update frontend dist ([ab51fbe2eae4243](https://github.com/bsorrentino/langgraph4j/commit/ab51fbe2eae424392da839a2c6c0cfb23e8b5577))
    > work on #34

 -  update frontend dist ([348c1421e9207b0](https://github.com/bsorrentino/langgraph4j/commit/348c1421e9207b01b5b5f5a6c7b796bedc81f820))
    > work on #34

 -  update frontend dist ([e02ea9bfb4a5b03](https://github.com/bsorrentino/langgraph4j/commit/e02ea9bfb4a5b03aef8577c08e3ebe5cb44a4b21))
    > work on #34

 -  update frontend dist ([ba1060a379d0a6a](https://github.com/bsorrentino/langgraph4j/commit/ba1060a379d0a6acbaaa54f6f28a60695423cbca))
    > work on #34

 -  update frontend dist ([d1a49576c8009ff](https://github.com/bsorrentino/langgraph4j/commit/d1a49576c8009ff99b8c176a5b29c7e2f1ab7f58))
    > work on #34

 -  bump to SNAPSHOT ([4b2e260aea75814](https://github.com/bsorrentino/langgraph4j/commit/4b2e260aea75814fb8442f7004d18e8740f07570))
   





<!-- "name: v1.0-20240926" is a release tag -->

## [v1.0-20240926](https://github.com/bsorrentino/langgraph4j/releases/tag/v1.0-20240926) (2024-09-26)

### Features

 *  improve logging ([ec148d763587456](https://github.com/bsorrentino/langgraph4j/commit/ec148d76358745683711b496f7e55df2f1724c83))
   
 *  add module with langchain4j integration utility ([769887576ec20f0](https://github.com/bsorrentino/langgraph4j/commit/769887576ec20f028907e730c8e71d0a6ddda9ce))
     > - Add Message Serializers
     > - Add ToolExecutionRequestSerializer
     > - Add ToolNode utility
     > resolve #26
   


### Documentation

 -  update readme ([19c3ad0253ff1d4](https://github.com/bsorrentino/langgraph4j/commit/19c3ad0253ff1d45e428dd7dac9169d4b9858cfa))


### Refactor

 -  **serializer**  move from static to instance methods ([4870289cc21587c](https://github.com/bsorrentino/langgraph4j/commit/4870289cc21587c493386c34d41ed2b9297c8b4a))
   
 -  **how-ts**  use of new langchain4j integration module ([ed2163bf7c62789](https://github.com/bsorrentino/langgraph4j/commit/ed2163bf7c6278960846ead490e13a0bed32c334))
    > work on #26

 -  **AgentExecutor**  use onf new langchain4j integration module ([369ef5d06277ba9](https://github.com/bsorrentino/langgraph4j/commit/369ef5d06277ba98ab2400d5ef7c9afd5182c565))
    > work on #26

 -  **adaptiverag**  update system prompt ([6ec6ab67f85ef14](https://github.com/bsorrentino/langgraph4j/commit/6ec6ab67f85ef14be4852325fba68567dc009f5c))
    > work on #32

 -  update adaptiverag notebook ([40f78ac94728ebf](https://github.com/bsorrentino/langgraph4j/commit/40f78ac94728ebfc8cfd66e0e65f879a1f515ea8))
   

### ALM 

 -  bump to intermediate version ([94a2de96aa7c3ca](https://github.com/bsorrentino/langgraph4j/commit/94a2de96aa7c3ca9624330e5a3b8ea8124153ddb))
   
 -  bump to new version of langchain4j 0.35.0 ([cee29a8b0a9e137](https://github.com/bsorrentino/langgraph4j/commit/cee29a8b0a9e137d3dc927ead21bfde1e378c448))
   
 -  bump to SNAPSHOT ([3225dd47184425f](https://github.com/bsorrentino/langgraph4j/commit/3225dd47184425f37fa38ce7b1542514a9179c58))
   





<!-- "name: v1.0-20240924" is a release tag -->

## [v1.0-20240924](https://github.com/bsorrentino/langgraph4j/releases/tag/v1.0-20240924) (2024-09-24)


### Bug Fixes

 -  **AnswerGrader**  update prompt pattern ([af72f94b8710f1c](https://github.com/bsorrentino/langgraph4j/commit/af72f94b8710f1c3e7359b94993a97c67c9b7337))
     > solve #32


### Documentation

 -  update readme ([cb806a45c87a0ed](https://github.com/bsorrentino/langgraph4j/commit/cb806a45c87a0edad3a7393a44fb0adfc88eaa86))

 -  update readme ([3cc326f6034cd29](https://github.com/bsorrentino/langgraph4j/commit/3cc326f6034cd29cef792bc92084ba383c5a6dda))

 -  update changeme ([8fcaabafda3ebf3](https://github.com/bsorrentino/langgraph4j/commit/8fcaabafda3ebf3d428bb1ed6c428b3d8f25d784))



### ALM 

 -  bump to SNAPSHOT version ([e009e33b2149ab6](https://github.com/bsorrentino/langgraph4j/commit/e009e33b2149ab6a747565aa4d9b45cca088ac69))
   

### Continuous Integration

 -  bump to develop version ([b547c0563bd9658](https://github.com/bsorrentino/langgraph4j/commit/b547c0563bd9658c1f43b1ba3fb9b5f665159194))
   




<!-- "name: v1.0-beta5" is a release tag -->

## [v1.0-beta5](https://github.com/bsorrentino/langgraph4j/releases/tag/v1.0-beta5) (2024-09-24)

### Features

 *  **Server**  finalize thread support ([3f4ee84236c1aa6](https://github.com/bsorrentino/langgraph4j/commit/3f4ee84236c1aa6a3838e2730c62560774231507))
     > - NodeOutput Json Serialization
     > - read thread from get parameter
     > - add thread on straming result
     > resolve #24
   
 *  **backend**  add threads into init servlet ([1f0f20afe80db2c](https://github.com/bsorrentino/langgraph4j/commit/1f0f20afe80db2ce1338988bcfa1773d0cc470d9))
     > work on #24
   
 *  set initial thread ([525286a37f767a4](https://github.com/bsorrentino/langgraph4j/commit/525286a37f767a4134bf8d764a4e552ed3ac1bfd))
     > work on #24
   
 *  **frontend**  thread management refinement ([24042d4b65b505a](https://github.com/bsorrentino/langgraph4j/commit/24042d4b65b505ae5703e6e593400d27b9a5d9cd))
     > work on #24
   
 *  **CompiledGraph**  add streamSnapshots() method ([11fc73be5e7a89f](https://github.com/bsorrentino/langgraph4j/commit/11fc73be5e7a89f1b00212aa7414a6332e7fce98))
     > work on #24
   
 *  allow stream return subclass of NodeOutput ([780b2b90bf56af2](https://github.com/bsorrentino/langgraph4j/commit/780b2b90bf56af2156d518bbba715824bd6912d1))
     > allow return of StateSnapshot
     > work on #24
   
 *  **frontend**  add support for thread(tab) switch ([39b651d67ac0f7a](https://github.com/bsorrentino/langgraph4j/commit/39b651d67ac0f7a4242c04b53034f963ec3dcdd9))
     > work on #24
   
 *  **AsyncNodeGenerator**  add output factory method ([0f612363c68f9e6](https://github.com/bsorrentino/langgraph4j/commit/0f612363c68f9e61ea85ace04c83ed85bf138766))
     > work on #24
   
 *  **CompliedGraph**  update AsyncGenerator implementation ([04bcd136803086a](https://github.com/bsorrentino/langgraph4j/commit/04bcd136803086aad7b9a859be14c3f00fa3eac1))
     > remove AsyncGeneratorQueue
     > add a custom AsyncNodeGenerator
     > update unit test
   
 *  **RunnableConfig**  add StreamMode enum ([40fad25c6b2e327](https://github.com/bsorrentino/langgraph4j/commit/40fad25c6b2e32721ed91fdedd3d019e88fdbfe9))
     > work on #24
   
 *  add toString() ([7445a88be87845f](https://github.com/bsorrentino/langgraph4j/commit/7445a88be87845f6974bb9462cb2394da6e94189))
   
 *  **server**  threads Implementation refinements ([3e291dbc62b98c0](https://github.com/bsorrentino/langgraph4j/commit/3e291dbc62b98c081d3a82ea1c01f8cf722578cf))
     > start preparing backend and fronend to manage threads
     > work on #24
   
 *  move main implementation of getGraph() on StateGraph ([39da1f4c07db473](https://github.com/bsorrentino/langgraph4j/commit/39da1f4c07db47352331b7d2ada873196561a6fd))
     > work on #24
   
 *  move main implementation of getGraph() on StateGraph ([9c1b39b2f5fd5ab](https://github.com/bsorrentino/langgraph4j/commit/9c1b39b2f5fd5ab752ba4be0736f09d674dac87f))
     > work on #24
   
 *  **collection**  add last() and lastMinus() support for the List<T> ([52bfbec8084adfb](https://github.com/bsorrentino/langgraph4j/commit/52bfbec8084adfbadab505e5f08b28adf941a637))
     > work on #24
   
 *  **serializer**  add support for mimetype ([7ca1a6169376932](https://github.com/bsorrentino/langgraph4j/commit/7ca1a6169376932ab95abe557d09f95eb9190fa3))
     > work on #24
   
 *  **frontend**  add thread button ([75f975e9bea7ce8](https://github.com/bsorrentino/langgraph4j/commit/75f975e9bea7ce84af58387218f55121794e00e7))
     > work on #24
   

### Bug Fixes

 -  separate thread panel ([4383975f68972b7](https://github.com/bsorrentino/langgraph4j/commit/4383975f68972b768e6f421a9e79bb34c1a49676))
     > work on #24

 -  diagram generator issue with START on mermaid ([7474b86718cbf43](https://github.com/bsorrentino/langgraph4j/commit/7474b86718cbf43d87def78e4beee88b60ea0392))
     > work on #24

 -  mermaid generation ([53b68e0ffef4291](https://github.com/bsorrentino/langgraph4j/commit/53b68e0ffef4291792e13e70d975d3ac662a0aaf))
     > START, END issue
     > work on #24

 -  graph  layout ([ab0a0c2cf91b5be](https://github.com/bsorrentino/langgraph4j/commit/ab0a0c2cf91b5be6959d0c0d40fbeb984838660f))
     > sync container and grapsh svg size
     > work on #24


### Documentation

 -  update readme ([cb01f90346068d6](https://github.com/bsorrentino/langgraph4j/commit/cb01f90346068d667ff6ac2446542f2643b0ed11))

 -  **pom**  add executions comment ([0193aefd115351f](https://github.com/bsorrentino/langgraph4j/commit/0193aefd115351fe0979682b79d87d47fce669df))

 -  update changeme ([e8552308ed95488](https://github.com/bsorrentino/langgraph4j/commit/e8552308ed95488229f765dc23fe0dd3f50c3185))

 -  update changeme ([95b8c4541900bab](https://github.com/bsorrentino/langgraph4j/commit/95b8c4541900bab6b6429506369f5ae5ba0600af))


### Refactor

 -  update model ([1cac3901446ebf5](https://github.com/bsorrentino/langgraph4j/commit/1cac3901446ebf542328a4f8c2946f8f47c2c262))
    > work on #24

 -  **pom**  add hint for server exection ([0e8d7eca3dfdc2e](https://github.com/bsorrentino/langgraph4j/commit/0e8d7eca3dfdc2e8c3efc917a037c6d848d16553))
    > work on #24

 -  **executor.js**  rename property ([bef2f436746b3df](https://github.com/bsorrentino/langgraph4j/commit/bef2f436746b3df4031047e11a7fce884a714536))
    > work on #24

 -  **NodeOutput**  remove lombok @Value and remove final class constraint ([41a095ebffff6b5](https://github.com/bsorrentino/langgraph4j/commit/41a095ebffff6b525151d16a57f1161a10dc3a69))
    > work on #24

 -  make StateSnapshot inherit from NodeOutput ([b210f381e061aa6](https://github.com/bsorrentino/langgraph4j/commit/b210f381e061aa63527bf7285f15493c09c3c29e))
    > work on #24

 -  **server**  enable use of StateGraph ([16aefea482a7aaa](https://github.com/bsorrentino/langgraph4j/commit/16aefea482a7aaa2590232b2160b769566205a77))
    > work on #24

 -  **samples**  expose StateGraph intead of CompiledGraph ([f193da8f1d3f632](https://github.com/bsorrentino/langgraph4j/commit/f193da8f1d3f6326a9011b0c047c29a7877d5513))
    > work on #24

 -  refine set-version script ([26351252b389547](https://github.com/bsorrentino/langgraph4j/commit/26351252b389547d4810b28a74444f13718ab62a))
   

### ALM 

 -  bump to new version ([abdb35503b611a7](https://github.com/bsorrentino/langgraph4j/commit/abdb35503b611a750d12d9ec0ded547cba298942))
   
 -  **forntend**  update dist ([644e7a1c232ec48](https://github.com/bsorrentino/langgraph4j/commit/644e7a1c232ec488c3455f65392384d71a6573b4))
   
 -  update webapp dist ([bebf5c045bd939d](https://github.com/bsorrentino/langgraph4j/commit/bebf5c045bd939d56cdd2b7fd40e3f848b789979))
    > work on #24

 -  bump to SNAPSHOT ([a3eb4e92badd416](https://github.com/bsorrentino/langgraph4j/commit/a3eb4e92badd4163182bf82215f6a00fd362f139))
   
 -  **server**  update frontend dist ([fe4aff4ca05cc04](https://github.com/bsorrentino/langgraph4j/commit/fe4aff4ca05cc04a4c8dd946516428377fd65be9))
   
 -  bump to SNAPSHOT ([ee26478dab44f09](https://github.com/bsorrentino/langgraph4j/commit/ee26478dab44f09da09365f8d1ac41fa9d4172ac))
   
 -  bump deps versions ([963be9b8e824f80](https://github.com/bsorrentino/langgraph4j/commit/963be9b8e824f8066ea1a6629c16f33d390d675c))
    > lit, tailwindcss, postcss, autoprefixer, typescript
 > work on #24

 -  update css gen tools ([8b1b0e2b0224e93](https://github.com/bsorrentino/langgraph4j/commit/8b1b0e2b0224e931233308cad49d6d3204a87c13))
   





<!-- "name: v1.0-20240915" is a release tag -->

## [v1.0-20240915](https://github.com/bsorrentino/langgraph4j/releases/tag/v1.0-20240915) (2024-09-15)





### ALM 

 -  bump new intermediate version ([683a8ab92e407da](https://github.com/bsorrentino/langgraph4j/commit/683a8ab92e407da2f2234d68516a176433bb34b6))
   





<!-- "name: v1.0-20240907" is a release tag -->

## [v1.0-20240907](https://github.com/bsorrentino/langgraph4j/releases/tag/v1.0-20240907) (2024-09-07)

### Features

 *  **howtos**  visualize plantuml image ([3ade1774a4e76b0](https://github.com/bsorrentino/langgraph4j/commit/3ade1774a4e76b04c3f4c4237d9e132ec006c948))
   

### Bug Fixes

 -  **diagram**  update diagram generation ([786cede1ac528b6](https://github.com/bsorrentino/langgraph4j/commit/786cede1ac528b60ad2724a08a7e0d2e2bfe1772))
     > - PlantUML
     > - Mermaid


### Documentation

 -  **CompiledGraph**  javadoc refinements ([9d10c4806e7ff21](https://github.com/bsorrentino/langgraph4j/commit/9d10c4806e7ff2144528e259629b55e5987b1c36))

 -  update changeme ([c709e3800d24ebf](https://github.com/bsorrentino/langgraph4j/commit/c709e3800d24ebf23e9985748556caf7751a18b3))



### ALM 

 -  bump developer version ([b87196100219609](https://github.com/bsorrentino/langgraph4j/commit/b871961002196091a8fbbc56a34ebe24dd37f8b5))
   
 -  add set-version shell ([d8c034974444d65](https://github.com/bsorrentino/langgraph4j/commit/d8c034974444d65215c0ab91d289d92395c99fa8))
   





<!-- "name: v1.0-20240906" is a release tag -->

## [v1.0-20240906](https://github.com/bsorrentino/langgraph4j/releases/tag/v1.0-20240906) (2024-09-06)

### Features

 *  **how-tos**  add loggin support ([27c7afd0ecc609b](https://github.com/bsorrentino/langgraph4j/commit/27c7afd0ecc609bca4dfd18ea214928f9271c0f4))
   
 *  **CompiledGraph**  optimize code ([4e9a763700b9814](https://github.com/bsorrentino/langgraph4j/commit/4e9a763700b9814d7ac444151533c6b3486f521b))
     > minimize cloneState() calls
   


### Documentation

 -  update changeme ([890367f24ce3d27](https://github.com/bsorrentino/langgraph4j/commit/890367f24ce3d27c910a2a6fde8deee79bad2c81))


### Refactor

 -  merge PR #23 ([9e1248b468f1204](https://github.com/bsorrentino/langgraph4j/commit/9e1248b468f1204ebbc83b75c35fac798bb57fec))
   

### ALM 

 -  update git ignore ([1983a7380200aa2](https://github.com/bsorrentino/langgraph4j/commit/1983a7380200aa2ad282a2fef3d5eb090bc78dd7))
   
 -  bump to developer release ([e8a2f07f273fe59](https://github.com/bsorrentino/langgraph4j/commit/e8a2f07f273fe5903a9a39525991e062968732a1))
   





<!-- "name: v1.0-beta4" is a release tag -->

## [v1.0-beta4](https://github.com/bsorrentino/langgraph4j/releases/tag/v1.0-beta4) (2024-09-06)

### Features

 *  **notebook**  add "How to view and update past graph state" ([ae60f3094661e4e](https://github.com/bsorrentino/langgraph4j/commit/ae60f3094661e4e2bfa5d9000bb11ec532d51bd4))
   

### Bug Fixes

 -  pause management ([9ec77fb711d11c3](https://github.com/bsorrentino/langgraph4j/commit/9ec77fb711d11c336e8ad26d3002f9e7b6868960))
     > - check resume startpoint
     > - refine state cloning
     > - improve unit test
     > work on #14


### Documentation

 -  update readme ([67b61a7be81bd11](https://github.com/bsorrentino/langgraph4j/commit/67b61a7be81bd113fce703a8e48f429722b34ffc))

 -  **time-travel.ipynb**  update ([a1216b97240b6b9](https://github.com/bsorrentino/langgraph4j/commit/a1216b97240b6b9f34bb188aae54b10ae5fe964d))

 -  update maven site ([c89323fe75721c6](https://github.com/bsorrentino/langgraph4j/commit/c89323fe75721c68d81ece1e860b8255dda77fef))

 -  update site ([79fb38b1da3ba77](https://github.com/bsorrentino/langgraph4j/commit/79fb38b1da3ba775e33e8436a5fee9499de0e2bb))

 -  update changeme ([a6c54e814b4b9ef](https://github.com/bsorrentino/langgraph4j/commit/a6c54e814b4b9ef747eb13f37f6b1e7f27730cb4))

 -  add "How to view and update past graph state" ([40dd70e59c6d283](https://github.com/bsorrentino/langgraph4j/commit/40dd70e59c6d2833a2b12094d02d4ebf82de120e))

 -  update changeme ([8adee9a867c7de7](https://github.com/bsorrentino/langgraph4j/commit/8adee9a867c7de79c25824ffd9ce1b8acd61164e))


### Refactor

 -  update git ignore ([a09be23ce723385](https://github.com/bsorrentino/langgraph4j/commit/a09be23ce72338550dac754809bdabb3215020b3))
   
 -  **TryConsumer**  add logging ([7023501ea4ea944](https://github.com/bsorrentino/langgraph4j/commit/7023501ea4ea944e99c9d4878a93de1dc2b8674e))
   

### ALM 

 -  bump new beta version ([25f45aa52fc1f38](https://github.com/bsorrentino/langgraph4j/commit/25f45aa52fc1f3817954e7e2626d88d6ac400c99))
   
 -  utility shells refinements ([f1765769556e024](https://github.com/bsorrentino/langgraph4j/commit/f1765769556e0242a96e1abbe6371e423cb8731b))
   
 -  bump langchai4j version ([b0689ac981193b6](https://github.com/bsorrentino/langgraph4j/commit/b0689ac981193b6cb42432410180f9cb1a55fd6f))
   





<!-- "name: v1.0-20240905" is a release tag -->

## [v1.0-20240905](https://github.com/bsorrentino/langgraph4j/releases/tag/v1.0-20240905) (2024-09-05)

### Features

 *  **notebook**  add "How to view and update past graph state" ([8df2d1101fa898e](https://github.com/bsorrentino/langgraph4j/commit/8df2d1101fa898ea828da0db3791fce6a11ff890))
   

### Bug Fixes

 -  pause management ([7042bce11521c91](https://github.com/bsorrentino/langgraph4j/commit/7042bce11521c9145e6c923da24497a74f245fe6))
     > - check resume startpoint
     > - refine state cloning
     > - improve unit test


### Documentation

 -  add "How to view and update past graph state" ([99d9130895e0b0a](https://github.com/bsorrentino/langgraph4j/commit/99d9130895e0b0aa62b71565511a7eef5c3461db))

 -  update changeme ([609cc0f20f03f88](https://github.com/bsorrentino/langgraph4j/commit/609cc0f20f03f88d45ba9e481aff27126d78c669))


### Refactor

 -  **TryConsumer**  add logging ([7c752de608c863e](https://github.com/bsorrentino/langgraph4j/commit/7c752de608c863e0ab26928923dac01e4d2c273c))
   
 -  update git ignore ([3eaabbeef0c25be](https://github.com/bsorrentino/langgraph4j/commit/3eaabbeef0c25be559cc208d13b1bcbc69d31796))
   
 -  **serializer**  remove CheckpointSerializer ([26128e081863ea2](https://github.com/bsorrentino/langgraph4j/commit/26128e081863ea259403c0e39c5b06f787ce4c77))
   
 -  **serializer**  remove type() method ([ebbac63139e2e9f](https://github.com/bsorrentino/langgraph4j/commit/ebbac63139e2e9fa2834787564a22dd7c1ad25e9))
    > Simplify implementation


### ALM 

 -  move to next dev release ([e8b0735d16687bf](https://github.com/bsorrentino/langgraph4j/commit/e8b0735d16687bfe7922dbcea2095e90c42dc8d9))
   





<!-- "name: v1.0-beta3" is a release tag -->

## [v1.0-beta3](https://github.com/bsorrentino/langgraph4j/releases/tag/v1.0-beta3) (2024-09-03)

### Features

 *  **serilaizer**  enhance the serialization api ([06ed83d7c8ba6c8](https://github.com/bsorrentino/langgraph4j/commit/06ed83d7c8ba6c8360e60f0cada7a3a124a230c5))
     > - add BaseSerializer
     > - add Custom Serializer support
   
 *  **notebook**  add persistence how-to using a java notebook ([b89dbcfe05123b8](https://github.com/bsorrentino/langgraph4j/commit/b89dbcfe05123b8459c26a95d663608177ed91d3))
   
 *  **persistence.ipynb**  add AiMessage Serializer ([363600c0b629d42](https://github.com/bsorrentino/langgraph4j/commit/363600c0b629d423bc70dd9e577a99290b3b417b))
   
 *  **serializer**  add custom serializer support ([f958f0c03e5b9c8](https://github.com/bsorrentino/langgraph4j/commit/f958f0c03e5b9c816188aa927b82cc3a7ae754a5))
   
 *  **persistence.ipynb**  add workflow execution ([c4bf0819b3f65a2](https://github.com/bsorrentino/langgraph4j/commit/c4bf0819b3f65a2c94c4bc2e715b251bf0aedc1a))
   
 *  **persistence**  refine Graph definition ([f09aeb6a0b583b4](https://github.com/bsorrentino/langgraph4j/commit/f09aeb6a0b583b4c1c620978772371a331e79cce))
   
 *  add support of java notebook based on 'rapaio-jupyter-kernel' ([41ab46694adf90e](https://github.com/bsorrentino/langgraph4j/commit/41ab46694adf90e9853d5e53f4acd0f89fa650ff))
   
 *  add factory methods to create custom Channel ([8abb17312f788fb](https://github.com/bsorrentino/langgraph4j/commit/8abb17312f788fb2b510145e22d35f31c2a96c01))
   

### Bug Fixes

 -  **CompiledGraph**  when asNode is provided next node is evaluated keeping in consideration edges ([d3595cb41ec9f64](https://github.com/bsorrentino/langgraph4j/commit/d3595cb41ec9f64ce9e2f2806e564a2a94ef67c3))
     > work on #14


### Documentation

 -  **site**  update documentation ([254f64f7bfb41a1](https://github.com/bsorrentino/langgraph4j/commit/254f64f7bfb41a14da82aba7ea4e4af67ef42c11))
     > - persistence howto

 -  update links ([0d7b1df3766efe4](https://github.com/bsorrentino/langgraph4j/commit/0d7b1df3766efe4d7901ce029e6fc77f597e06f6))
     > work on #12

 -  update links ([a5af831f480b016](https://github.com/bsorrentino/langgraph4j/commit/a5af831f480b016540e489e71126efb6818cc3b0))
     > work on #12

 -  update links ([2a1f1b8ca779832](https://github.com/bsorrentino/langgraph4j/commit/2a1f1b8ca779832ff7f0329b3763840fc8373c7d))
     > work on #12

 -  update links ([45eb6850811a164](https://github.com/bsorrentino/langgraph4j/commit/45eb6850811a164ffa6518448c76dbf082569024))

 -  update links ([7245d150fed8c1d](https://github.com/bsorrentino/langgraph4j/commit/7245d150fed8c1df07a3e14e65c9a3b9f1257979))

 -  update links ([6c77da53ac2fdc7](https://github.com/bsorrentino/langgraph4j/commit/6c77da53ac2fdc7a8867f90ca71a85a30e1fa8fb))

 -  update links ([4449fb4148d5a90](https://github.com/bsorrentino/langgraph4j/commit/4449fb4148d5a907a2d45319362928b5c1dbb9a7))

 -  update ([b82abebd61df183](https://github.com/bsorrentino/langgraph4j/commit/b82abebd61df183930c8ea288d4a31c61a974bcd))

 -  update ([ea080158b19a91d](https://github.com/bsorrentino/langgraph4j/commit/ea080158b19a91dbb0b56e6563895e7006e9123a))

 -  add javadoc task on site  generation ([c236773dbef7752](https://github.com/bsorrentino/langgraph4j/commit/c236773dbef77520d1471b6c785725e75017ac30))
     > work on #12

 -  add Conceptual Guides ([33ba7527b9d2c79](https://github.com/bsorrentino/langgraph4j/commit/33ba7527b9d2c79f9154f3afa6fdce8289f8cd30))
     > work on #12

 -  update readme ([1a087fca04acfc6](https://github.com/bsorrentino/langgraph4j/commit/1a087fca04acfc65740befdbedd97250794fd884))

 -  update changeme ([04f1ff7a00254f3](https://github.com/bsorrentino/langgraph4j/commit/04f1ff7a00254f31520653cc07ebec84247ed9b6))

 -  update changeme ([d8bdbcb7309dde5](https://github.com/bsorrentino/langgraph4j/commit/d8bdbcb7309dde548bce27aa97ed0fec02f65287))

 -  update changeme ([160d7093b6123ec](https://github.com/bsorrentino/langgraph4j/commit/160d7093b6123ec645bcbe63e4830d70c6c6b297))


### Refactor

 -  **TryConsumer**  add log ([526f296c70bc587](https://github.com/bsorrentino/langgraph4j/commit/526f296c70bc5872c4dfb58f4ea27146350a0794))
   
 -  remove unused import ([eeb00a08078449c](https://github.com/bsorrentino/langgraph4j/commit/eeb00a08078449cf9e6036ac940bf2ac59e69783))
   
 -  add @@FunctionalInterface annotation ([e37621cf6bdbef0](https://github.com/bsorrentino/langgraph4j/commit/e37621cf6bdbef0782c420be75bd8790d516e930))
   

### ALM 

 -  bump version 1.0-beta3 ([d7fbde9e3a6f8d5](https://github.com/bsorrentino/langgraph4j/commit/d7fbde9e3a6f8d5d2f549b153cd54a30f5c15eea))
   





<!-- "name: v1.0-20240828" is a release tag -->

## [v1.0-20240828](https://github.com/bsorrentino/langgraph4j/releases/tag/v1.0-20240828) (2024-08-28)

### Features

 *  add support for 'interruptBeforereak' and 'interruptAfter' ([3083d9d95d05393](https://github.com/bsorrentino/langgraph4j/commit/3083d9d95d05393ac651579431b39935a597df94))
   
 *  **MemorySaver**  add rw lock to memory saver ([a00054b2169e348](https://github.com/bsorrentino/langgraph4j/commit/a00054b2169e348b0db4f5c5702d05e224a57a35))
   
 *  **CompiledGraph**  expose state Management ([183a0ceb7069f1f](https://github.com/bsorrentino/langgraph4j/commit/183a0ceb7069f1f96b2e69590843c9ed08f7818b))
     > - getState
     > - getStateHistory
     > - updateState
     > - update streaming processing to support graph resume
     > work on #14
   
 *  **StateSnapshot**  add support StateSnaphot object ([cc86564cc2f2759](https://github.com/bsorrentino/langgraph4j/commit/cc86564cc2f27595559018635e6af48117b28275))
     > work on #14
   
 *  **RunnableConfig**  add checkpointId and nextNode properties ([509d7ebd50eef7a](https://github.com/bsorrentino/langgraph4j/commit/509d7ebd50eef7aff6ba74d4865645a738de44a1))
     > work on #14 #20
   
 *  **Checkpoint**  store the nextNodeId ([6e1ca60de4572af](https://github.com/bsorrentino/langgraph4j/commit/6e1ca60de4572afa7b28f00daf5fec3d78d6c55d))
     > work on #14
   
 *  **BaseCheckpointSaver**  add support for ThreadId ([05c293faa56cfad](https://github.com/bsorrentino/langgraph4j/commit/05c293faa56cfad8c3f94bb8f69bc74731f65e25))
     > work on #20
   
 *  add MapSerializer ([1407b41f8d412eb](https://github.com/bsorrentino/langgraph4j/commit/1407b41f8d412ebb7337764f764be6365ee12521))
   


### Documentation

 -  update changeme ([2a47f9f0edca129](https://github.com/bsorrentino/langgraph4j/commit/2a47f9f0edca1293683159758e386932b9c109c9))

 -  update changeme ([5e3259ec27d6aca](https://github.com/bsorrentino/langgraph4j/commit/5e3259ec27d6aca32af698d47b11a58ffce12119))

 -  update changeme ([8d965e7b07df3fd](https://github.com/bsorrentino/langgraph4j/commit/8d965e7b07df3fd14312e86e08adf33015844ce6))


### Refactor

 -  rename getCheckpointSaver() to checkpointSaver() because it returns an Optional ([fd072d239a0e7f8](https://github.com/bsorrentino/langgraph4j/commit/fd072d239a0e7f8a4d5e5068b87eef31b4fedce7))
   
 -  make TryConsumer public ([2447a2380ffcc40](https://github.com/bsorrentino/langgraph4j/commit/2447a2380ffcc40a02141fe471d8c7ad738b6329))
   
 -  make TryConsumer public ([3f92e4c7c3b8243](https://github.com/bsorrentino/langgraph4j/commit/3f92e4c7c3b824339f9720068a037189db1d6287))
   
 -  **CompiledGraph**  refine state management ([c2a8e876dbc0342](https://github.com/bsorrentino/langgraph4j/commit/c2a8e876dbc0342c37331b097e68b54d5f9f6fe2))
    > work on #14

 -  **StateSnapshot**  delegate next to checkpoint ([8199a0d7a039192](https://github.com/bsorrentino/langgraph4j/commit/8199a0d7a039192daeaeee4bbdf2149967c20913))
    > work on #14

 -  **Checkpoint**  move from AgentState to Map<K,V> ([fb742ac09bdf0db](https://github.com/bsorrentino/langgraph4j/commit/fb742ac09bdf0db170305ca3e2202b766a2e8823))
   
 -  **AgentState**  add updateState utility methods ([af0bd50092583e2](https://github.com/bsorrentino/langgraph4j/commit/af0bd50092583e2fa8da987b935fb4a929ca7e78))
   
 -  rename InvokeConfig to RunnableConfig ([40a910f32dd882c](https://github.com/bsorrentino/langgraph4j/commit/40a910f32dd882c7c7168cc326311861a6ef58e6))
    > work on #20

 -  rename InvokeConfig to RunnableConfig ([fe9ff015241ef0d](https://github.com/bsorrentino/langgraph4j/commit/fe9ff015241ef0dc88e10e36b605be01fcab589b))
    > work on #20


### ALM 

 -  move to next developer version ([5a7fa556b33613c](https://github.com/bsorrentino/langgraph4j/commit/5a7fa556b33613cd2e1d7c3287baa4e0da2d1f78))
   
 -  add changelog update shell ([cc44dfea071d6f7](https://github.com/bsorrentino/langgraph4j/commit/cc44dfea071d6f7333ebe68d32a41142a8b2a2b5))
   





<!-- "name: v1.0-beta2" is a release tag -->

## [v1.0-beta2](https://github.com/bsorrentino/langgraph4j/releases/tag/v1.0-beta2) (2024-08-10)



### Documentation

 -  update readme ([6fe3cfab3b90028](https://github.com/bsorrentino/langgraph4j/commit/6fe3cfab3b90028de59435599035600a2ef79a02))

 -  update readme ([784b8af1883114f](https://github.com/bsorrentino/langgraph4j/commit/784b8af1883114f1c0c7946e69c223f06591b501))

 -  update changelog ([b505197e4c4b39e](https://github.com/bsorrentino/langgraph4j/commit/b505197e4c4b39ee21b3fcb3cd5e10cd5186534f))


### Refactor

 -  rename AgentExecutor.builder to AgentExecutor.graphBuilder ([7f2416657a7cff8](https://github.com/bsorrentino/langgraph4j/commit/7f2416657a7cff8272775b80320b798f030d034a))
   

### ALM 

 -  move to next version ([ed9fa6c3fe69e81](https://github.com/bsorrentino/langgraph4j/commit/ed9fa6c3fe69e810ace34d431055030ec43e7554))
   





<!-- "name: v1.0-20240809" is a release tag -->

## [v1.0-20240809](https://github.com/bsorrentino/langgraph4j/releases/tag/v1.0-20240809) (2024-08-09)

### Features

 *  add utitlity for support serialization of nullable value ([7a820294f37b9e1](https://github.com/bsorrentino/langgraph4j/commit/7a820294f37b9e1d361f2210295806fde5c59293))
   

### Bug Fixes

 -  update builder visibility to public ([bffa8a46fc7c228](https://github.com/bsorrentino/langgraph4j/commit/bffa8a46fc7c22884da02291947d9d8705b781a7))


### Documentation

 -  update changelog ([ad9d96752715baa](https://github.com/bsorrentino/langgraph4j/commit/ad9d96752715baac7b894b8c0816288f2a4f6124))








<!-- "name: v1.0-20240807-1" is a release tag -->

## [v1.0-20240807-1](https://github.com/bsorrentino/langgraph4j/releases/tag/v1.0-20240807-1) (2024-08-07)

### Features

 *  refine collection utilities ([1be0f7279663fb4](https://github.com/bsorrentino/langgraph4j/commit/1be0f7279663fb46b9d07eaf3546c7d31829db5c))
   
 *  enable fluent interface on graph definition ([787d41c3537821f](https://github.com/bsorrentino/langgraph4j/commit/787d41c3537821f731151359ada376b72832eba3))
     > deprecate: setEntryPoint, setFinishPoint, setConditionalEntryPoint
   
 *  add Channel support ([cd500132ef8b133](https://github.com/bsorrentino/langgraph4j/commit/cd500132ef8b13369823d16c75b7a775ffc176a8))
     > add reducer, default value provider
     > add AppenderChannel to manage accumulated list of values
     > deprecate AppendableValue
     > work on #13
   


### Documentation

 -  update readme ([475ffaba3ce93f1](https://github.com/bsorrentino/langgraph4j/commit/475ffaba3ce93f1e6f3b72bfc5e158028ace1287))


### Refactor

 -  use graph fluent interface ([b6ee47b842bde7c](https://github.com/bsorrentino/langgraph4j/commit/b6ee47b842bde7c7da33d5c7b178c686f14ddc6b))
   


### Continuous Integration

 -  rename deploy snapshot action ([7d1b273178c505d](https://github.com/bsorrentino/langgraph4j/commit/7d1b273178c505d975aa4343cf4bafc5e0d9eeae))
   
 -  rename deploy snapshot action ([06a2820cd43dfcc](https://github.com/bsorrentino/langgraph4j/commit/06a2820cd43dfccdbae4a8cd7695af98d9b4db17))
   
 -  rename deploy snapshot action ([59e44c91aae44bb](https://github.com/bsorrentino/langgraph4j/commit/59e44c91aae44bb950ee7da07643667e8e7be16f))
   
 -  refinement of deploy snapshot action ([4063d2b1c1654a1](https://github.com/bsorrentino/langgraph4j/commit/4063d2b1c1654a11333bd19e691d345606dc6838))
   




<!-- "name: v1.0-20240807" is a release tag -->

## [v1.0-20240807](https://github.com/bsorrentino/langgraph4j/releases/tag/v1.0-20240807) (2024-08-07)

### Features

 *  finalize Checkpoint implementation ([77e4723753a79b1](https://github.com/bsorrentino/langgraph4j/commit/77e4723753a79b1cb8d6a0e7b05c9da97216e93b))
     > resolve  #11
   
 *  finalize checkpoint implementation ([1564efca643c31c](https://github.com/bsorrentino/langgraph4j/commit/1564efca643c31c48df649d7729b646b3648f40f))
     > add AgentState and Checkpointer serializer
     > add support for MemorySaver
     > work on #11
   
 *  start implementing checkpoint ([f9800ec98253f50](https://github.com/bsorrentino/langgraph4j/commit/f9800ec98253f5015775ff088b5486ce4ea3c4d7))
     > - add BaseCheckpointSaver
     > - add Checkpoint
     > - add CheckpointConfig
     > - add CompileConfig
     > - add InvokeConfig
     > work on #11
   


### Documentation

 -  update readme ([9ed434ad02926ba](https://github.com/bsorrentino/langgraph4j/commit/9ed434ad02926ba253008f745fd648ec724e7e64))

 -  add description, scm, license ([3d2b2a9a260a6d4](https://github.com/bsorrentino/langgraph4j/commit/3d2b2a9a260a6d455621d48f65982fc56e5589b1))
     > work on #4


### Refactor

 -  make AppendableValueRW serializable ([a49decf1386fedd](https://github.com/bsorrentino/langgraph4j/commit/a49decf1386fedd1bf28ec417f19ee53847ee939))
    > work on #11


### ALM 

 -  move to next developer release ([5db6022ca330927](https://github.com/bsorrentino/langgraph4j/commit/5db6022ca33092780e0072075d144a70d73316e0))
   
 -  upgrade async-generator dependency, add slf4j to test scope ([b8ab321093899c6](https://github.com/bsorrentino/langgraph4j/commit/b8ab321093899c6e7293430d79bfc5ab94012736))
    > work on #11


### Continuous Integration

 -  add deploy snapshot action ([93074fbd0e0beef](https://github.com/bsorrentino/langgraph4j/commit/93074fbd0e0beef4d84284d290910ebc2e499415))
   
 -  add release profile ([47cb279dbba1a00](https://github.com/bsorrentino/langgraph4j/commit/47cb279dbba1a00d03ec3639ddfc3a0f8968d25d))
    > work on #4

 -  update deploy.yaml ([e5ef005e09f7b76](https://github.com/bsorrentino/langgraph4j/commit/e5ef005e09f7b762a9b766323005eda8442d93a3))
    > work on #4

 -  update deploy script ([1862707da26c5a9](https://github.com/bsorrentino/langgraph4j/commit/1862707da26c5a99506059146298ad4956a74739))
    > add sonatype token
 > work on #4

 -  update deploy script ([0585f8caeb80027](https://github.com/bsorrentino/langgraph4j/commit/0585f8caeb800272ff9a6735863a57aabf6b6418))
    > remove release profile
 > work on #4





<!-- "name: v1.0-beta1" is a release tag -->

## [v1.0-beta1](https://github.com/bsorrentino/langgraph4j/releases/tag/v1.0-beta1) (2024-08-02)



### Documentation

 -  update readme ([c96574d32dd2395](https://github.com/bsorrentino/langgraph4j/commit/c96574d32dd2395ad4afe861a4b013e1f96b9573))

 -  update readme ([feeb46eb2b3f9e9](https://github.com/bsorrentino/langgraph4j/commit/feeb46eb2b3f9e9750f5a182c6d30b64c0a142f4))

 -  update changelog template ([c66fc6b1774cc90](https://github.com/bsorrentino/langgraph4j/commit/c66fc6b1774cc90e617668ae57bca1a0de02a80d))

 -  update readme ([13afc2265e2d4a2](https://github.com/bsorrentino/langgraph4j/commit/13afc2265e2d4a2409c1bde1bfc4f7f9f6f9899c))

 -  update changelog ([df07e2d4137abcb](https://github.com/bsorrentino/langgraph4j/commit/df07e2d4137abcb99656d579a1a669a1d845f6cc))


### Refactor

 -  rename core module from langgraph4j-jdk8 to langgraph4j--core-jdk8 ([ccf6282e9ab9d5e](https://github.com/bsorrentino/langgraph4j/commit/ccf6282e9ab9d5eba48adc8b56d307b9f4103b5e))
   

### ALM 

 -  update version to next release ([6c4d365ded24b5a](https://github.com/bsorrentino/langgraph4j/commit/6c4d365ded24b5ad83aace0bdfab848a0fe2887e))
   

### Continuous Integration

 -  add maven plugin for deployment ([3a195394e5b3379](https://github.com/bsorrentino/langgraph4j/commit/3a195394e5b33792b7340590ef6bd6195c1fb6ce))
    > working on #4

 -  add github action for deployment ([ab8db1d51e28c7e](https://github.com/bsorrentino/langgraph4j/commit/ab8db1d51e28c7ef99cb7867406fc4a6dccc4be1))
   




<!-- "name: v1.0-20240729" is a release tag -->

## [v1.0-20240729](https://github.com/bsorrentino/langgraph4j/releases/tag/v1.0-20240729) (2024-07-29)


### Bug Fixes

 -  **lg4j-graph**  svg height settings ([f4ae09f6fea0025](https://github.com/bsorrentino/langgraph4j/commit/f4ae09f6fea0025b8f9f3d21bb549f71ca08a1a2))

 -  remive resize handler on disconnection ([5b76da01f475aeb](https://github.com/bsorrentino/langgraph4j/commit/5b76da01f475aeb84a515d9637adfa4bfec6454f))


### Documentation

 -  update readme. refine changelog ([6e1a6864ef9b29a](https://github.com/bsorrentino/langgraph4j/commit/6e1a6864ef9b29a62b314d8a846af2c1b3c122f3))

 -  update changelog ([ab5fbc2666f13b3](https://github.com/bsorrentino/langgraph4j/commit/ab5fbc2666f13b37a0b068dcafd625414510bf5c))


### Refactor

 -  **web-app**  fix new distribution ([b1a377ebc65b7df](https://github.com/bsorrentino/langgraph4j/commit/b1a377ebc65b7df552ea5a292aa151719c014832))
   
 -  upgrade to langchain4j 0.33.0 ([afaf3274b20b523](https://github.com/bsorrentino/langgraph4j/commit/afaf3274b20b5235fa504cee8d3f9de95c570abc))
   
 -  **server-jetty**  load logging.properties from fs not from classpath anymore ([cd4f30737d3197a](https://github.com/bsorrentino/langgraph4j/commit/cd4f30737d3197a3d7f2eeb8366a61ebf48f5203))
   

### ALM 

 -  update distribution ([7082a1fbb7692db](https://github.com/bsorrentino/langgraph4j/commit/7082a1fbb7692db8b3095d46c5410dbe60312034))
   





<!-- "name: v1.0-20240723" is a release tag -->

## [v1.0-20240723](https://github.com/bsorrentino/langgraph4j/releases/tag/v1.0-20240723) (2024-07-23)

### Features

 *  **frontend**  add zoom support on graph view ([c6d7fab152c1edb](https://github.com/bsorrentino/langgraph4j/commit/c6d7fab152c1edbe8c39f098c612d4c0c267f0b3))
     > - switch to vanilla webcomponent t betetr control mermaid rendering
     > - add d3 zoom support
     > - remember zoom trasformation between rendering
   
 *  experiment using d3 zoom on svg ([44be1a1f52f6d20](https://github.com/bsorrentino/langgraph4j/commit/44be1a1f52f6d20df4fd47fbedfdc2e72aa9910f))
   
 *  **server-jetty**  set dark theme by default ([c4a06ec88e12332](https://github.com/bsorrentino/langgraph4j/commit/c4a06ec88e12332a08dc3cf2bd1c8f78ed8f0dd1))
   
 *  **server-jetty**  add adaptiveRAG test ([050c628f45e369a](https://github.com/bsorrentino/langgraph4j/commit/050c628f45e369a7290cb0561370474ab3b5729c))
   

### Bug Fixes

 -  **core**  generation graph ([df75b6db12a659f](https://github.com/bsorrentino/langgraph4j/commit/df75b6db12a659f4d7a93bb618bd877675bdd20a))
     > check printConditionalEdge on declareConditionalStart()


### Documentation

 -  update changelog ([dd7be4e71dd91a1](https://github.com/bsorrentino/langgraph4j/commit/dd7be4e71dd91a1e94c95a3522b3cb55e82f2305))

 -  update changelog ([a21c7a72a5f39f5](https://github.com/bsorrentino/langgraph4j/commit/a21c7a72a5f39f5cce8f36602457c50152e9f737))


### Refactor

 -  **frontend**  clean code ([d792b96b1c4a733](https://github.com/bsorrentino/langgraph4j/commit/d792b96b1c4a733c616fd95591f450e31756a4b3))
   
 -  **frontend**  : clean code ([36ec62756424f38](https://github.com/bsorrentino/langgraph4j/commit/36ec62756424f386e2439cbf97f33132377f4b54))
   
 -  **fornt-end**  lg4j-graph fills the parent size ([796b09d5f61349e](https://github.com/bsorrentino/langgraph4j/commit/796b09d5f61349e1776187674644fc7c449eb10e))
   

### ALM 

 -  **server**  update dist ([b640ce23393f190](https://github.com/bsorrentino/langgraph4j/commit/b640ce23393f19058a6fd08aa0b648b13aa86c03))
   
 -  **server-jetty**  update dist ([6577e93f7cd9520](https://github.com/bsorrentino/langgraph4j/commit/6577e93f7cd9520c181a92af02336f00624e9a9b))
   





<!-- "name: v1.0-20240719" is a release tag -->

## [v1.0-20240719](https://github.com/bsorrentino/langgraph4j/releases/tag/v1.0-20240719) (2024-07-19)

### Features

 *  toggle conditional-edge representation ([4e55eda05e23bf3](https://github.com/bsorrentino/langgraph4j/commit/4e55eda05e23bf3053f907833afde4c7f09a7e04))
   
 *  **front-end**  make result panel scrollable ([fbd73f12d10b77a](https://github.com/bsorrentino/langgraph4j/commit/fbd73f12d10b77a8dc6070619b25605bb21126ea))
   
 *  **server-jetty**  add completion of async context ([d67ef3f6d98de23](https://github.com/bsorrentino/langgraph4j/commit/d67ef3f6d98de2378efa0316997c9e6490bbf3cb))
   
 *  add @alenaksu/json-viewer component ([2cc3a69c2448965](https://github.com/bsorrentino/langgraph4j/commit/2cc3a69c2448965e01567f8f93aed4277b4ba7ea))
     > work on #9
   
 *  add support for custom mapper ([b0fe566790be739](https://github.com/bsorrentino/langgraph4j/commit/b0fe566790be7391afe5086d0ccb61e02b54fa06))
     > work on #9
   
 *  add agent executor sample ([d7ddb58e61e34d3](https://github.com/bsorrentino/langgraph4j/commit/d7ddb58e61e34d339bd488e842ac6adbf10ce469))
     > work on #9
   
 *  add support for custom title ([48ec649edf97477](https://github.com/bsorrentino/langgraph4j/commit/48ec649edf97477def6475fc989ab1b280070f97))
     > work on #9
   
 *  stream returns also 'start' and 'stop' steps ([bb6e0de5ccb8ca8](https://github.com/bsorrentino/langgraph4j/commit/bb6e0de5ccb8ca8e8305c102de9ff605be96bf12))
     > work on #9
   
 *  generate mermaid with node id ([7967a93439a6590](https://github.com/bsorrentino/langgraph4j/commit/7967a93439a6590546cb86c2883e839d1f804ee3))
     > need for node hightlight
     > work on #9
   
 *  finalize node highlight ([cd934894f2b8c8a](https://github.com/bsorrentino/langgraph4j/commit/cd934894f2b8c8a219db9ba34fd70d4426384c4d))
     > work on #9
   
 *  highlight active node ([feae491063ac3a5](https://github.com/bsorrentino/langgraph4j/commit/feae491063ac3a5f738328dc78e223b50cd78230))
     > work on #9
   
 *  move from war to jar packaging ([e942aefdbf96dc1](https://github.com/bsorrentino/langgraph4j/commit/e942aefdbf96dc155acc465ae384c1ff7f291e98))
     > better for embedding
     > work on #9
   
 *  back-end refinements ([bdec3a3e9828fe7](https://github.com/bsorrentino/langgraph4j/commit/bdec3a3e9828fe75b7a8ee9b50c6db8a52a9c492))
     > - log support
     > - return nodeoutput json representation
     > - update front-end distribution
     > work on #9
   
 *  front-end refinements ([f48618cdee8f095](https://github.com/bsorrentino/langgraph4j/commit/f48618cdee8f095c77714070b2eb67983395aab9))
     > - UI/UX refinements
     > - build input form from metadata
     > - improve result visualization
     > work on #9
   
 *  **server**  add builder ([9e8109d84887a3a](https://github.com/bsorrentino/langgraph4j/commit/9e8109d84887a3af535ba6dc9abb650e939b246b))
     > with support of:
     > - port
     > - inputArg metadata
     > work on #9
   
 *  **js**  finalize front-end candidate release ([33becfcec58795d](https://github.com/bsorrentino/langgraph4j/commit/33becfcec58795d750abe5b40ca62253f653510c))
     > work on #9
   
 *  **LangGraphStreamingServer**  implementation refinement ([3b8c6cf83100e2f](https://github.com/bsorrentino/langgraph4j/commit/3b8c6cf83100e2ff890f9b74f3461576f513e05a))
     > work on #9
   
 *  **jetty**  upgrade frontend dist ([3cf8b643e76e094](https://github.com/bsorrentino/langgraph4j/commit/3cf8b643e76e0945e4c6f2031be5af58720390be))
     > work on #9
   
 *  **core**  move on development version of async-iterator ([4d385b9bf9b739d](https://github.com/bsorrentino/langgraph4j/commit/4d385b9bf9b739dbb793a0eed4d28b63216043c5))
     > work on #9
   
 *  **LangGraphStreamingServer**  complete pilot implementation ([5ebfa769c20ed35](https://github.com/bsorrentino/langgraph4j/commit/5ebfa769c20ed35d4d09718906e03056afe08148))
     > work on #9
   
 *  update front-end dist ([0b3fc281afeb3b1](https://github.com/bsorrentino/langgraph4j/commit/0b3fc281afeb3b13e12c1f675af0abfd579edf58))
     > work on #9
   
 *  webapp frontend refinements ([920bae03c20315b](https://github.com/bsorrentino/langgraph4j/commit/920bae03c20315bea807b6bef271ed48d2f1ee42))
     > work on #9
   
 *  setup lit + tailwind project ([4ddc639a5dac0e0](https://github.com/bsorrentino/langgraph4j/commit/4ddc639a5dac0e0e26b10a43bc64b8aec74b21a7))
     > work on #9
   
 *  add http streaming support ([d57e9170056480c](https://github.com/bsorrentino/langgraph4j/commit/d57e9170056480ca71267957325cf469b09fbdc3))
   

### Bug Fixes

 -  mermaid loading diagram error ([5ccef4548baa66f](https://github.com/bsorrentino/langgraph4j/commit/5ccef4548baa66fd04d4acfce04e52d5801dea74))
     > avoid use of (deprecated) mermaidAPI


### Documentation

 -  update readme ([c45b04983271663](https://github.com/bsorrentino/langgraph4j/commit/c45b04983271663b688419ed569b263d4340c8b7))

 -  update readme ([30820697591c000](https://github.com/bsorrentino/langgraph4j/commit/30820697591c0001e6d7758faf103d9b009bd1f7))

 -  update readme ([bec7e46926765e2](https://github.com/bsorrentino/langgraph4j/commit/bec7e46926765e24779ec594efd48c5339ef1232))

 -  update changelog ([43966c93dfcd6c5](https://github.com/bsorrentino/langgraph4j/commit/43966c93dfcd6c5013307af13fbab91e8bcc3762))


### Refactor

 -  playground refinements ([1fd90b006dba0e4](https://github.com/bsorrentino/langgraph4j/commit/1fd90b006dba0e42ddcc216cd34fcf256c081c0b))
   
 -  rename server module ([88e6a7037fc6f52](https://github.com/bsorrentino/langgraph4j/commit/88e6a7037fc6f523ae6967164240dc80d4c765ea))
    > from &#x27;jetty&#x27; to &#x27;server-jetty&#x27;
 > resolve #9

 -  clean code ([eab97854fc8cd79](https://github.com/bsorrentino/langgraph4j/commit/eab97854fc8cd791c43e157fbb6adce3b5be0b1f))
    > work on #9

 -  clean code ([0e9bc7660f1522e](https://github.com/bsorrentino/langgraph4j/commit/0e9bc7660f1522e1ec3fa026cdb12947a882e0ad))
   
 -  add compile method ([7b795ff466e283d](https://github.com/bsorrentino/langgraph4j/commit/7b795ff466e283d8fc5930b758f638f95ad6ebdd))
    > - useful for streaming server impl
 > work on #9

 -  remove unused import ([9a339ce8bf52554](https://github.com/bsorrentino/langgraph4j/commit/9a339ce8bf52554bff7d4abeb06876732cf7b45d))
   
 -  update comment ([af609956e1b71c9](https://github.com/bsorrentino/langgraph4j/commit/af609956e1b71c9ee9b4513ae6af05ebc8065b99))
   

### ALM 

 -  **frontend**  update dist ([e96162e6752380c](https://github.com/bsorrentino/langgraph4j/commit/e96162e6752380c74b2ad157328c176c611d9ccc))
   
 -  **server**  update dist ([53dfb22ce7a73c1](https://github.com/bsorrentino/langgraph4j/commit/53dfb22ce7a73c10c07e629319a1693ce5a97103))
   
 -  update git ignore ([b79170a1028cc9d](https://github.com/bsorrentino/langgraph4j/commit/b79170a1028cc9dd297b75bd5a4839ead18d4553))
   
 -  update front-end dist ([22e943d435bf4c4](https://github.com/bsorrentino/langgraph4j/commit/22e943d435bf4c47321e84298d4fd9f3fec1bede))
    > work on #9

 -  update front-end dist ([153fc4f42e9bc80](https://github.com/bsorrentino/langgraph4j/commit/153fc4f42e9bc80ae934bb7684218ef9ba456787))
    > work on #9

 -  update fornt-end dist ([17e57501073be75](https://github.com/bsorrentino/langgraph4j/commit/17e57501073be75f9ec9d9f381b61a50200ab27b))
    > work on #9

 -  upgrade front-end dist ([38298373112466a](https://github.com/bsorrentino/langgraph4j/commit/38298373112466a28ba3d45f5cc545eae2205591))
    > work on #9

 -  upgrade java-async-generator lib ([4ba26ddddcf869f](https://github.com/bsorrentino/langgraph4j/commit/4ba26ddddcf869f3a370039f5662ffaf2c7d5435))
    > work on #9

 -  support of java8 and java17 building ([dc8ff48b8c1a233](https://github.com/bsorrentino/langgraph4j/commit/dc8ff48b8c1a2330ebf75dd81810be28df10bd9b))
    > work on #9






<!-- "name: v1.0-20240621" is a release tag -->

## [v1.0-20240621](https://github.com/bsorrentino/langgraph4j/releases/tag/v1.0-20240621) (2024-06-21)

### Features

 *  **core**  add support of Mermaid diagram-as-node syntax generation ([a0fd5a95a4d0493](https://github.com/bsorrentino/langgraph4j/commit/a0fd5a95a4d049355877cc8ac2a46a53d0a9d345))
     > resolve #5
   
 *  **core**  add support for contidional entrypoint in getGraph() method ([1a81fe399211a62](https://github.com/bsorrentino/langgraph4j/commit/1a81fe399211a62b8ccafedee67f7f56e330ba99))
   


### Documentation

 -  update readme ([ef7953b94c87190](https://github.com/bsorrentino/langgraph4j/commit/ef7953b94c8719023be2a29e214010c6e1bf7e93))

 -  **adaptive rag**  add mermaid diagram ([46d6fc535bf8de1](https://github.com/bsorrentino/langgraph4j/commit/46d6fc535bf8de1188ba862ad20acd9977ed0292))
     > resolve #5

 -  **adaptive-rag**  update readme ([47ec3b494836544](https://github.com/bsorrentino/langgraph4j/commit/47ec3b4948365440e3e84b54029a5e8e29a9a022))

 -  **adaptive-rag**  update readme ([5e11dd489628466](https://github.com/bsorrentino/langgraph4j/commit/5e11dd489628466fe997f2d60308a0c33d4c88f5))

 -  **adaptive-rag**  update readme ([c28381fb18938df](https://github.com/bsorrentino/langgraph4j/commit/c28381fb18938df71508aff88414375a8848e454))

 -  update changelog ([86996b108be06a7](https://github.com/bsorrentino/langgraph4j/commit/86996b108be06a7f543975bb348608de2c16282d))


### Refactor

 -  update project layout ([4cbd5c042052c32](https://github.com/bsorrentino/langgraph4j/commit/4cbd5c042052c32155600bcc7862745006b2a8a7))
   
 -  **adaptive-rag**  make opening Chroma Store lazy ([6892438d158e6dd](https://github.com/bsorrentino/langgraph4j/commit/6892438d158e6dd262a91271951534d15ca685ef))
    > resolve #5

 -  **core**  support of multiple diagram-as-node syntax generation ([9af787d3b85d03f](https://github.com/bsorrentino/langgraph4j/commit/9af787d3b85d03f6c2523e5b0d74736214403d1f))
    > make diagram as code generation through an abstract class
 > work on #5

 -  **adaptive-rag**  clean code ([53911383e137db7](https://github.com/bsorrentino/langgraph4j/commit/53911383e137db7fe74f718ed0ed0deb038acb70))
   

### ALM 

 -  **adaptive-rag**  add exec tasks ([985275c10292bfe](https://github.com/bsorrentino/langgraph4j/commit/985275c10292bfe7cd67fe632df58530aecc9f1c))
    > - upsert: Populate Chroma Vector store
 > - chroma: start Chroma Server
 > - app: start demo app






<!-- "name: v1.0-20240619" is a release tag -->

## [v1.0-20240619](https://github.com/bsorrentino/langgraph4j/releases/tag/v1.0-20240619) (2024-06-19)

### Features

 *  update example ([dd746afb3534e99](https://github.com/bsorrentino/langgraph4j/commit/dd746afb3534e9987ddc013eddebf6ce2d2a812d))
     > work on #6
   
 *  add maven exec plugin to run example ([19b55d7dc37e9bd](https://github.com/bsorrentino/langgraph4j/commit/19b55d7dc37e9bd54235b67fe609555b7a6cc249))
     > work on #6
   
 *  complete AdaptiveRag implementation ([e3d62406268951f](https://github.com/bsorrentino/langgraph4j/commit/e3d62406268951f0c2617246e7fe54f501615d8f))
     > resolve #6
   
 *  complete nodes and edges ([7ab1205eb8a66f2](https://github.com/bsorrentino/langgraph4j/commit/7ab1205eb8a66f23e8fc1b94e2ee6f680ebfc299))
     > work on #6
   
 *  add webSearch method ([383476f5a230fd8](https://github.com/bsorrentino/langgraph4j/commit/383476f5a230fd8131f418570acf8a33dcfc069e))
     > work on #6
   
 *  start adaptive rag implementation ([16a0aefe2155ce0](https://github.com/bsorrentino/langgraph4j/commit/16a0aefe2155ce0863f71939f64b70585ef2bcd2))
     > work on #6
   
 *  add tavily dependency ([7af44a68b18bac7](https://github.com/bsorrentino/langgraph4j/commit/7af44a68b18bac7351161145964c66daed019b53))
     > work on #6
   
 *  add question rewriter function object ([ba4664a974fa9a5](https://github.com/bsorrentino/langgraph4j/commit/ba4664a974fa9a5b6a7af30c4763ad449919437c))
     > work on #6
   
 *  add retrieval grader function object ([36674feafc7ceb7](https://github.com/bsorrentino/langgraph4j/commit/36674feafc7ceb7e18de01f02f2da2615f400fe1))
     > work on #6
   
 *  add tavily integration ([a79e5e5434ae45b](https://github.com/bsorrentino/langgraph4j/commit/a79e5e5434ae45be53943643635773400359c68e))
     > work on #6
   
 *  **adaptiverag**  start implementin adaptive rag ([538c5d72644ee6f](https://github.com/bsorrentino/langgraph4j/commit/538c5d72644ee6f9a0429c7a60839a11cac370a7))
     > 1. create docker compose to host chroma
     > 2. create docker container to upsert sample data
     > 3. start implementation + unit test
     > work on #6
   

### Bug Fixes

 -  remove api key ref ([6753a9a63c5bad4](https://github.com/bsorrentino/langgraph4j/commit/6753a9a63c5bad42124c6e20a1d182c4a10f0f9a))


### Documentation

 -  update readme ([370a18d8d8e8121](https://github.com/bsorrentino/langgraph4j/commit/370a18d8d8e812148c304daf01e08d172e6be1c8))

 -  update readme ([21df2aa7a0555fc](https://github.com/bsorrentino/langgraph4j/commit/21df2aa7a0555fc97d14f5abe3d62e406df4b1b8))
     > work on #6

 -  update readme ([e34f8155c1c4919](https://github.com/bsorrentino/langgraph4j/commit/e34f8155c1c49197e8e48e9589bf8f1913c276f3))

 -  update readme ([4152b9dbec18429](https://github.com/bsorrentino/langgraph4j/commit/4152b9dbec18429ea8f7cc709eb1364d6db6ec04))

 -  **GraphRepresentation**  update javadoc ([7cd31cc54d367bb](https://github.com/bsorrentino/langgraph4j/commit/7cd31cc54d367bb7176b87b321c58a5515083d28))

 -  update readme ([7f2d137325df1a7](https://github.com/bsorrentino/langgraph4j/commit/7f2d137325df1a73fa3bc23e714dc896ec0026bf))

 -  add changelog ([b9491d73dcd64a7](https://github.com/bsorrentino/langgraph4j/commit/b9491d73dcd64a7d53824c2855757eac5de36c2e))


### Refactor

 -  remove deprecated object ([7ca950ac0bb95a5](https://github.com/bsorrentino/langgraph4j/commit/7ca950ac0bb95a5f40c58fc664a86eb3339bfb4e))
    > work on #6

 -  remove useless images ([854699636ee7b3a](https://github.com/bsorrentino/langgraph4j/commit/854699636ee7b3abfa68709fe9fb3bf312dcb32f))
    > work on #6


### ALM 

 -  add .env sample ([8f755d14e6ae8ef](https://github.com/bsorrentino/langgraph4j/commit/8f755d14e6ae8efe064b04be779f99d03fbf5f9b))
   
 -  remove useless files ([a9d5e4dbc360ba9](https://github.com/bsorrentino/langgraph4j/commit/a9d5e4dbc360ba979eda0c4b47b3178924881552))
   
 -  add adaptive-rag module ([3552f238e7f262a](https://github.com/bsorrentino/langgraph4j/commit/3552f238e7f262a96ff54466e059d7bb1dce6d6d))
   
 -  upgrade langchain4j version ([9a78ff59429e326](https://github.com/bsorrentino/langgraph4j/commit/9a78ff59429e326ff3205b33563c490d6180c36e))
   





<!-- "name: v1.0-20240610" is a release tag -->

## [v1.0-20240610](https://github.com/bsorrentino/langgraph4j/releases/tag/v1.0-20240610) (2024-06-10)



### Documentation

 -  update javadoc ([62ef3598db2908f](https://github.com/bsorrentino/langgraph4j/commit/62ef3598db2908f6339d5b78cc73769ef8d1e5bd))

 -  update javadoc ([4fedaff7af27e4b](https://github.com/bsorrentino/langgraph4j/commit/4fedaff7af27e4b878c71afd5db9ae9124a732a1))

 -  **core-jdk8**  update project site ([20f03b989a343e2](https://github.com/bsorrentino/langgraph4j/commit/20f03b989a343e2375398798a7a450199f7d1c1b))

 -  update readme ([5e284f4d0263023](https://github.com/bsorrentino/langgraph4j/commit/5e284f4d02630232585854fc465ef6227f574d47))

 -  update readme ([3b435f05aa27df3](https://github.com/bsorrentino/langgraph4j/commit/3b435f05aa27df3c08fb8d7b41fdfef71d7e9682))

 -  update readme ([46a20691660be2f](https://github.com/bsorrentino/langgraph4j/commit/46a20691660be2f747276e1b69d5bbe9de67a44a))


### Refactor

 -  diagram code generation method ([6be2a8e7e2ced6a](https://github.com/bsorrentino/langgraph4j/commit/6be2a8e7e2ced6af76fc61d85dbf92ab83899490))
   


### Continuous Integration

 -  **deploy-pages**  set jdk8 ([fe67a69e0300784](https://github.com/bsorrentino/langgraph4j/commit/fe67a69e0300784b4403d683130d74d93d877ec0))
   
 -  setup deploy-pages action ([0c5c855e9c51761](https://github.com/bsorrentino/langgraph4j/commit/0c5c855e9c51761cb65282ff419ddd00323b46a9))
   




<!-- "name: v1.0-20240520" is a release tag -->

## [v1.0-20240520](https://github.com/bsorrentino/langgraph4j/releases/tag/v1.0-20240520) (2024-05-20)

### Features

 *  refine PlantUML graph generation ([bd61ecb5cc4bfe7](https://github.com/bsorrentino/langgraph4j/commit/bd61ecb5cc4bfe717b270fbb55f9c8c644914879))
   
 *  generation of plantuml from graph definition ([7e8a739ce8581ec](https://github.com/bsorrentino/langgraph4j/commit/7e8a739ce8581ec40a1c7005425f1abe78a9b454))
   


### Documentation

 -  update readme ([847ace83f146e57](https://github.com/bsorrentino/langgraph4j/commit/847ace83f146e5756c8f5d0427aa0373efcaf5ac))

 -  update readme ([35daca70c65eae3](https://github.com/bsorrentino/langgraph4j/commit/35daca70c65eae3082effcb35d2e191c27c8b76c))

 -  update documantation ([e70f2ccc2682d84](https://github.com/bsorrentino/langgraph4j/commit/e70f2ccc2682d84bdff5b35ab7e808158bcfd4a5))


### Refactor

 -  clean code ([daac0e8e71eb56f](https://github.com/bsorrentino/langgraph4j/commit/daac0e8e71eb56f6c059ef25b547fa9cab50ab32))
   
 -  GraphState to StateGraph ([cfa7c92d65483ea](https://github.com/bsorrentino/langgraph4j/commit/cfa7c92d65483ea9a0970bd1ae7e7c3286c1e8e6))
    > make compliant to original LangGraph







<!-- "name: v1.0-20240516" is a release tag -->

## [v1.0-20240516](https://github.com/bsorrentino/langgraph4j/releases/tag/v1.0-20240516) (2024-05-16)

### Features

 *  **iamge_to_diagram**  add sub-graph for error review ([149705364f0265b](https://github.com/bsorrentino/langgraph4j/commit/149705364f0265bd94f935a2b0f829214a3c878f))
   


### Documentation

 -  update readme ([876c68284f38521](https://github.com/bsorrentino/langgraph4j/commit/876c68284f38521b74b60e51b5e1f83fe4040191))








<!-- "name: v1.0-20240514" is a release tag -->

## [v1.0-20240514](https://github.com/bsorrentino/langgraph4j/releases/tag/v1.0-20240514) (2024-05-14)

### Features

 *  **agent-jdk8**  finalize image_to_diagram_with_correction graph implementation ([bc1ef69d21c7f98](https://github.com/bsorrentino/langgraph4j/commit/bc1ef69d21c7f98060fc077da861f2a1a62576b8))
   
 *  **agent-jdk8**  implementing ImageToDiagram auto correction process ([e6e89e63bd2156a](https://github.com/bsorrentino/langgraph4j/commit/e6e89e63bd2156abfb44452e7f49748c7940dec2))
     > 1. evaluate generated diagram
     > 2. catch errors
     > 3. submit errors to Agent Review
     > 4. Generate new diagram
     > 5. got to (1)
   
 *  add image to diagram use case ([0d7d09f1ba1e49b](https://github.com/bsorrentino/langgraph4j/commit/0d7d09f1ba1e49ba72afce75bdf47e5b4f5fc60f))
   


### Documentation

 -  update readme ([e8803d6278b450c](https://github.com/bsorrentino/langgraph4j/commit/e8803d6278b450c0fdb72b62eaaad2aea4b05da5))


### Refactor

 -  remove jdk17 modules ([3fe06d652cb065e](https://github.com/bsorrentino/langgraph4j/commit/3fe06d652cb065e14d18dccb18d17cb4dfbe2cfb))
   
 -  **core-jdk8**  Agent State Management ([7e19f1e8fc6e731](https://github.com/bsorrentino/langgraph4j/commit/7e19f1e8fc6e731a8def851e81100f05e752dbcf))
    > - AgentState from interface to concrete class
 > - AppendableValue a readonly interface
 > - Create internal AppendableValueRW to update state

 -  rename method ([4c196bff8442030](https://github.com/bsorrentino/langgraph4j/commit/4c196bff8442030c2ed65996bebcd3ce155e7b74))
    > addConditionalEdge to addConditionalEdges

 -  change packages layout ([f42c01b32eabcf4](https://github.com/bsorrentino/langgraph4j/commit/f42c01b32eabcf45cef67f8338b82ea65713139f))
   
 -  rewrite async utils ([a8851730971ebcd](https://github.com/bsorrentino/langgraph4j/commit/a8851730971ebcd5b0ef47c9c44b458541b0426d))
    > jdk8
 > jdk17 and above


### ALM 

 -  update artifactId ([5995f6e148cd8a6](https://github.com/bsorrentino/langgraph4j/commit/5995f6e148cd8a6d8bb14e7682a1fffd3a9f4d17))
   
 -  add utility scripts ([0ca2e51e3e746de](https://github.com/bsorrentino/langgraph4j/commit/0ca2e51e3e746de8b33cf34c37e78f6e6e298b1e))
   
 -  add .gitignore ([4cace7dbf3a4a93](https://github.com/bsorrentino/langgraph4j/commit/4cace7dbf3a4a93b70978f4eb113e2975ab53e6f))
   
 -  add sync-generator-jdk8 deps ([007a8fbbf24ac60](https://github.com/bsorrentino/langgraph4j/commit/007a8fbbf24ac60d5d5478477d7333be62adf625))
   
 -  upgrade langchain4j deps ([d80fdc6d9d38d86](https://github.com/bsorrentino/langgraph4j/commit/d80fdc6d9d38d867a2555de85d306bf570b068a3))
   





<!-- "name: v1.0-20240329" is a release tag -->

## [v1.0-20240329](https://github.com/bsorrentino/langgraph4j/releases/tag/v1.0-20240329) (2024-03-29)

### Features

 *  create modules for supporting jdk8 and jdk17 and above ([fa604bc1fbff4d8](https://github.com/bsorrentino/langgraph4j/commit/fa604bc1fbff4d8c5322ec8db6495a4acf22e09f))
   
 *  Enable agent to process more function calls ([9acbca23c35454d](https://github.com/bsorrentino/langgraph4j/commit/9acbca23c35454d1112fcdb524bb89268e334083))
   
 *  finalize developing langchain4j agentexecutor using langgraph4j ([7dd851cc9a63284](https://github.com/bsorrentino/langgraph4j/commit/7dd851cc9a632848609898c97561ec38a5900449))
   
 *  add AsyncIterator support ([ddac14de830e781](https://github.com/bsorrentino/langgraph4j/commit/ddac14de830e78164a146bdeb56912e47a4c9a33))
     > experimental feature
   
 *  implement workflow's run ([9a5b2e230aa652f](https://github.com/bsorrentino/langgraph4j/commit/9a5b2e230aa652f62fea669885894845b38c4e8b))
   
 *  initial implementation ([dc46c9b49847c52](https://github.com/bsorrentino/langgraph4j/commit/dc46c9b49847c52b6ff48d4414c0b23cfcf70352))
     > graph creation
     > graph compilation
   

### Bug Fixes

 -  check initial state value ([2d67f97b76f3a53](https://github.com/bsorrentino/langgraph4j/commit/2d67f97b76f3a53fd3fe9b0db409c08818340be1))

 -  Agent extend conversation with assistant's reply ([d9bf1a3e698a7e7](https://github.com/bsorrentino/langgraph4j/commit/d9bf1a3e698a7e71ace5d0b48046efe80f51727a))


### Documentation

 -  update readme ([bf5ba9fba8ff94d](https://github.com/bsorrentino/langgraph4j/commit/bf5ba9fba8ff94dc036faf3c60728df6422c51ae))


### Refactor

 -  finalize modules ([2a94541e46c4765](https://github.com/bsorrentino/langgraph4j/commit/2a94541e46c4765d953697106b50fb23db311c53))
    > jdk8
 > jdk17 and above

 -  finalize modules ([28380891947d7ba](https://github.com/bsorrentino/langgraph4j/commit/28380891947d7ba812ecd632faaae5773f0e9659))
    > jdk8
 > jdk17 and above

 -  remove var usage ([9d6b6eb7dabb7a6](https://github.com/bsorrentino/langgraph4j/commit/9d6b6eb7dabb7a6b0e11bb24ebdaf1a5a9db2620))
   
 -  **agents**  skip deployment ([2fcbf2224758ce0](https://github.com/bsorrentino/langgraph4j/commit/2fcbf2224758ce0ef0b97869f6614872de2f0835))
   
 -  update groupid ([11d601efd996d58](https://github.com/bsorrentino/langgraph4j/commit/11d601efd996d5892b7900ba46d970c46dcc2cdf))
   
 -  move DotEnvConfig in test ([4cfbd68a1edce63](https://github.com/bsorrentino/langgraph4j/commit/4cfbd68a1edce63f09a3dd7810f6ed91e4ad436d))
   
 -  move DotEnvConfig in test ([7038ecb4d8d833d](https://github.com/bsorrentino/langgraph4j/commit/7038ecb4d8d833d62783a71c33418923a679c30b))
   
 -  made AppendableValue immutable ([0ead59d7445d0b6](https://github.com/bsorrentino/langgraph4j/commit/0ead59d7445d0b66db1444e5788127d6f2c4c55b))
   
 -  use string block for prompt template ([ef5df2e9ae9d202](https://github.com/bsorrentino/langgraph4j/commit/ef5df2e9ae9d202bf7abb211d8041f9aabf80e6e))
   
 -  start developing langchain4j agentexecutor using langgraph4j ([cb3cf804a2a6257](https://github.com/bsorrentino/langgraph4j/commit/cb3cf804a2a625706bc1eb44fcb0f4f7a10f6e7f))
    > add maven multi-module layout
 > add module for demo
 > starting implements Agent class

 -  finalize AsyncIterator support ([f404e50f06e6832](https://github.com/bsorrentino/langgraph4j/commit/f404e50f06e6832afe25e024f6a8a61a8b270501))
    > experimental feature

 -  refine AsyncIterator support ([19b43fdb42bf64c](https://github.com/bsorrentino/langgraph4j/commit/19b43fdb42bf64ca0bfdbb32cf09d94d411eea07))
    > experimental feature

 -  refine AsyncIterator support ([e29517be766c0e3](https://github.com/bsorrentino/langgraph4j/commit/e29517be766c0e33cd30cab1f028af472d16eb71))
    > experimental feature

 -  create SyncSubmissionPublisher ([261b537494c1c5f](https://github.com/bsorrentino/langgraph4j/commit/261b537494c1c5f690fbac96c2fbe91b6a8000b6))
    > publishing already happen in a thread, seems not useful use an async submission

 -  update package tree ([f03f90780523832](https://github.com/bsorrentino/langgraph4j/commit/f03f90780523832a8ab20b9d89ab7efa9a4d9ee3))
   

### ALM 

 -  add distribution management info ([3a46d2676c56362](https://github.com/bsorrentino/langgraph4j/commit/3a46d2676c56362ec2aa9ea066b24fe56360626b))
   
 -  skip test on building ([ccaf2da369d3c4c](https://github.com/bsorrentino/langgraph4j/commit/ccaf2da369d3c4ca12bbceaac8bac5fa3ebeb69d))
   
 -  update git ignore ([7b6275466d06e04](https://github.com/bsorrentino/langgraph4j/commit/7b6275466d06e0437747aec25b16626cd50152a5))
   
 -  update ignore ([12218f697c9cfc1](https://github.com/bsorrentino/langgraph4j/commit/12218f697c9cfc1f0d60d3eece1e21611a3bd204))
   
 -  add git ignore ([b3c0a9ee7056bcd](https://github.com/bsorrentino/langgraph4j/commit/b3c0a9ee7056bcd35b05722bd7f9d397e3c9ff1e))
   


<|MERGE_RESOLUTION|>--- conflicted
+++ resolved
@@ -6,10 +6,11 @@
 
 ## [Unreleased](https://github.com/bsorrentino/langgraph4j/releases/tag/Unreleased) ()
 
-<<<<<<< HEAD
-
-
-### Documentation
+
+
+### Documentation
+
+ -  update changeme ([be5f28783addb93](https://github.com/bsorrentino/langgraph4j/commit/be5f28783addb93470db10de23a23b0ea68ac482))
 
  -  update changeme ([3d5ae1ec2c4477b](https://github.com/bsorrentino/langgraph4j/commit/3d5ae1ec2c4477b5d493ff3326ab636437ea6f57))
 
@@ -29,67 +30,18 @@
  *  **representation**  set dotted line for conditional edges ([36fe11fffec3968](https://github.com/bsorrentino/langgraph4j/commit/36fe11fffec39686883e0c65b062ecf4e94380a0))
    
  *  **subgraph**  allow produce graph containing  subgraph representations both original (from state graph ) and merged  (from compile graph) ([b1550c773d3cf21](https://github.com/bsorrentino/langgraph4j/commit/b1550c773d3cf21424ba7cca24fad7e360e54a81))
-=======
-### Features
-
- *  **subgraph**  allow produce graph containing  subgraph representations both original (from state graph ) and merged  (from compile graph) ([db5dfb587902acc](https://github.com/bsorrentino/langgraph4j/commit/db5dfb587902acc98281e41882a281003138b402))
-   
- *  **representation**  set dotted line for conditional edges ([c4e2f7d50840d07](https://github.com/bsorrentino/langgraph4j/commit/c4e2f7d50840d07fae1bfa653a1ab6784699474e))
-   
- *  **CompiledGraph.java**  enhance subgraph processing in state graph ([4d61965829c6c0e](https://github.com/bsorrentino/langgraph4j/commit/4d61965829c6c0ef0ab320dc10285e97605aa641))
-     > It ensures that interruptions (nodes marked as &quot;before&quot;) are correctly redirected to the real target ID after subgraph expansion.
-     > work on #73
-   
- *  **StateGraph.java**  Add error message for non-existent interruption node ([40cc8ed94ed5c20](https://github.com/bsorrentino/langgraph4j/commit/40cc8ed94ed5c2026cc7b9d92e2def3c22d9f6e9))
-     > Added an error message to handle the scenario where a node configured as an interruption does not exist in the StateGraph.
-   
- *  **CompiledGraph.java**  add interruption node checks ([345edf9dd9d31f9](https://github.com/bsorrentino/langgraph4j/commit/345edf9dd9d31f95aad59e91700046ebe57b8d55))
-     > Added checks for interruption nodes before processing state graph nodes and edges.
-   
- *  **CompiledGraph.java**  enhance subgraph processing in state graph ([15213935aa39e03](https://github.com/bsorrentino/langgraph4j/commit/15213935aa39e03d48b8867846b05895f2fe18cc))
-     > It ensures that interruptions (nodes marked as &quot;before&quot;) are correctly redirected to the real target ID after subgraph expansion.
-     > work on #73
-   
- *  **SubGraphNode.java**  introduce SubGraphNode interface ([5ef408ca9d5987a](https://github.com/bsorrentino/langgraph4j/commit/5ef408ca9d5987a3cb536d597d6e76dcf69f0cc9))
-     > Add a new interface &#x60;SubGraphNode&#x60; in package &#x60;org.bsc.langgraph4j&#x60;, which defines methods related to managing sub-graph nodes with specific states.
-     > This interface includes a method for obtaining the sub-graph and a static utility method for formatting node IDs to distinct subgraph nodes from standard ones
-     > work on #73
-   
- *  **CompiledGraph.java**  Refactor `CompiledGraph` to prepare for support of sub-graphs merge ([1e588777e6c1419](https://github.com/bsorrentino/langgraph4j/commit/1e588777e6c14195248685b8cc0a797569c355d0))
-     > - Removed deprecated methods &#x60;getEntryPoint&#x60; and &#x60;getFinishPoint&#x60;
-     > work on #73
->>>>>>> 57b8853a
    
 
 ### Bug Fixes
 
-<<<<<<< HEAD
  -  **site**  rename folder studio/core to studio/base ([17610eeb37a20e3](https://github.com/bsorrentino/langgraph4j/commit/17610eeb37a20e34b395065b18f681f5a77658da))
-=======
- -  **site**  rename folder studio/core to studio/base ([0c27a6bbd36ede1](https://github.com/bsorrentino/langgraph4j/commit/0c27a6bbd36ede1e24ee9aaddfbbc1648ab5cc11))
-
- -  **Node.java**  Ensured the `equals` method only casts to `Node<?>` if the object is not null, ([69fb19709efa6a6](https://github.com/bsorrentino/langgraph4j/commit/69fb19709efa6a6e50de093077528e7aa81ee78b))
-     > work on #73
->>>>>>> 57b8853a
-
-
-### Documentation
-
-<<<<<<< HEAD
+
+
+### Documentation
+
  -  move to next release 1.4.0-beta1 ([55863cd2ac9ead2](https://github.com/bsorrentino/langgraph4j/commit/55863cd2ac9ead27d98fe647cfcb6c717ec9ff33))
 
  -  referes to last 1.4-SNAPSHOT ([36cbf7212e128fa](https://github.com/bsorrentino/langgraph4j/commit/36cbf7212e128facb9837903e5cd3d37c9ead9fd))
-=======
- -  update changeme ([fab30d98d302e46](https://github.com/bsorrentino/langgraph4j/commit/fab30d98d302e4680bb8803b6ffcd5d227416569))
-
- -  update changeme ([cbb952aad441d77](https://github.com/bsorrentino/langgraph4j/commit/cbb952aad441d77a6b83d9f1627486da2b253d27))
-
- -  **CompileConfig.java**  add javadoc ([939b0c05f12ff16](https://github.com/bsorrentino/langgraph4j/commit/939b0c05f12ff161a38fbb13098379cdbb2106dc))
-
- -  move to next release 1.4.0-beta1 ([736437dbddb0865](https://github.com/bsorrentino/langgraph4j/commit/736437dbddb0865e816260fb875357615bb06b59))
-
- -  referes to last 1.4-SNAPSHOT ([2d9948e51f71f45](https://github.com/bsorrentino/langgraph4j/commit/2d9948e51f71f45e02b9b88eae9d119b45f0aa9b))
->>>>>>> 57b8853a
 
  -  **sudio**  update dependencies to use correct artifact IDs ([8bb9f2592ce0d0b](https://github.com/bsorrentino/langgraph4j/commit/8bb9f2592ce0d0b3948b40377684d6c1bbd1b983))
 
@@ -100,7 +52,6 @@
 
 ### Refactor
 
-<<<<<<< HEAD
  -  create package internal containing internal classes ([76de12bfdd0cd83](https://github.com/bsorrentino/langgraph4j/commit/76de12bfdd0cd830b70c364414f0046d87e5fc17))
     > prepare for java  module integration
 
@@ -117,41 +68,10 @@
  -  **howtos**  bump to new langgraph4j SNAPSHOT ([f43122ed4464445](https://github.com/bsorrentino/langgraph4j/commit/f43122ed4464445aa3de5981cc1ae0c9997abe72))
    
  -  **CompiledGraph.java**  Renamed method to correctly filter out sub-state graph nodes ([bb78ac3ecb40bee](https://github.com/bsorrentino/langgraph4j/commit/bb78ac3ecb40beec027b25f3067228dea6f3e13f))
-=======
- -  create package internal containing internal classes ([f2af63d2b9c1780](https://github.com/bsorrentino/langgraph4j/commit/f2af63d2b9c1780988710c0e27ca60e769979712))
-    > prepare for java  module integration
-
- -  **CompiledGraph.java**  remove redundant graph validation and edge processing ([dd24149f79d464c](https://github.com/bsorrentino/langgraph4j/commit/dd24149f79d464c86d99f784c43a298a686b2ff3))
-   
- -  create package internal containing internal classes ([d65b4a509b35c0b](https://github.com/bsorrentino/langgraph4j/commit/d65b4a509b35c0bcbb9c78ee506770ddf06a0d44))
-    > prepare for java  module integration
-
- -  **Edge.java**  update method signature and simplify target id handling ([ce1ec881697abff](https://github.com/bsorrentino/langgraph4j/commit/ce1ec881697abff807f3307664f1b6fddfbe4ac8))
-    > Updated the &#x60;withSourceAndTargetIdsUpdated&#x60; method in &#x60;Edge.java&#x60; to use a &#x60;Function&lt;String, EdgeValue&lt;State&gt;&gt;&#x60; instead of &#x60;Function&lt;String, String&gt;&#x60; for target ids.
- > Added constructors that allow creating an &#x60;EdgeValue&#x60; with only an ID or only a condition value.
-
- -  **StateGraph.java**  remove unnecessary parameters from EdgeValue ([ba726369987b7d1](https://github.com/bsorrentino/langgraph4j/commit/ba726369987b7d1c8221cd323120c8e79f563fef))
-    > - Removed redundant parameters in &#x60;EdgeValue&#x60; constructor calls to simplify code
- > - Updated commented out conditional logic, potentially for future use
-
- -  **CompileConfig.java**  replace List with Set in interrupt fields ([9e1487907ca724b](https://github.com/bsorrentino/langgraph4j/commit/9e1487907ca724b9db43477662c766ea4257cedf))
-   
- -  **howtos**  bump to new langgraph4j SNAPSHOT ([941b3c20a24da40](https://github.com/bsorrentino/langgraph4j/commit/941b3c20a24da40634e1231fbd78d88af858e69a))
-   
- -  create package internal containing internal classes ([5fdc50b2483b095](https://github.com/bsorrentino/langgraph4j/commit/5fdc50b2483b0952e4f6691a57e5284a96e5a678))
-    > prepare for java  module integration
-
- -  **CompiledGraph.java**  use new Edge.withSourceAndTargetIdsUpdated that accept Function<String,EdgeValue> ([14b1e51e0c6730b](https://github.com/bsorrentino/langgraph4j/commit/14b1e51e0c6730b0f0ce4789ef281df962adb4ff))
-   
- -  **Node.java**  refine node class hierarchy ([ab83ffc300f1d82](https://github.com/bsorrentino/langgraph4j/commit/ab83ffc300f1d8221287d02e47d68dcb185daf16))
-   
- -  **CompiledGraph.java**  Renamed method to correctly filter out sub-state graph nodes ([dbe8d473e693343](https://github.com/bsorrentino/langgraph4j/commit/dbe8d473e69334325a98d65d9c6f36e4378be63a))
->>>>>>> 57b8853a
     > - Renamed &#x60;onlySubStateGraphNodes&#x60; to &#x60;withoutSubGraphNodes&#x60;
  > - Updated variable names and references throughout the method for clarity
  > - Changed the creation and handling of &#x60;resultEdges&#x60; to use a single &#x60;StateGraphNodesAndEdges&#x60; object
 
-<<<<<<< HEAD
  -  **langchain4jToolNodeTest.java**  remove deprecation in update tool parameters definition ([c4b90d64f961bbf](https://github.com/bsorrentino/langgraph4j/commit/c4b90d64f961bbfc4726a7a9835c56e52618d835))
    
  -  **Edge.java**  replace Collection with StateGraph.Nodes for improved performance and readability ([9e703115afe22bf](https://github.com/bsorrentino/langgraph4j/commit/9e703115afe22bf2113eb20ba9e03420484c8b1d))
@@ -164,63 +84,6 @@
  -  move to next release 1.4.0-beta1 ([083453711d86386](https://github.com/bsorrentino/langgraph4j/commit/083453711d8638658d8223995fac45dc6e6af3a0))
    
  -  bump to next SNAPSHOT ([a4bbe3dbbaf71fd](https://github.com/bsorrentino/langgraph4j/commit/a4bbe3dbbaf71fd63fc17b3640a553a674614007))
-=======
- -  **Edge.java**  update EdgeValue to handle multiple target IDs ([46dbdff97da99f4](https://github.com/bsorrentino/langgraph4j/commit/46dbdff97da99f405a34eaf588d5c693a0318059))
-    > - add &#x60;EdgeCondition&#x60; and &#x60;AsyncEdgeAction&#x60; class in the same file for improve incapsulation and maintanability
- > - Updated &#x60;EdgeValue&#x60; to use a new method &#x60;withTargetIdsUpdated&#x60; which handles updates for multiple target IDs.
- > - Removed the  &#x60;EdgeCondition&#x60; and &#x60;EdgeValue&#x60; classes as independent file unit
- > work on #73
-
- -  **DiagramGenerator.java**  simplify subgraph detection ([08917371818ff51](https://github.com/bsorrentino/langgraph4j/commit/08917371818ff51abab99e471350add977bb8dd0))
-   
- -  **StateGraph.java**  update node construction and refactor subgraph management ([2070c009f43a6e3](https://github.com/bsorrentino/langgraph4j/commit/2070c009f43a6e3e4fea4126233f54ee7022bda4))
-    > - Replace &#x60;SubGraphNodeAction&#x60; with &#x60;SubCompiledGraphNode&#x60;
- > - Rename methods to clarify their purpose (&#x60;onlySubStateGraphNodes&#x60;, &#x60;exceptSubStateGraphNodes&#x60;)
-
- -  **CollectionsUtils.java**  update methods to improve null safety and deprecate old factory methods ([369992230c614e5](https://github.com/bsorrentino/langgraph4j/commit/369992230c614e51b42d2592f64714d9d919d760))
-   
- -  **langchain4jToolNodeTest.java**  remove deprecation in update tool parameters definition ([f0436296f22163a](https://github.com/bsorrentino/langgraph4j/commit/f0436296f22163a3a9bb406d21f73582c7719c43))
-   
- -  **Node.java**  introduce interfaces and classes for subgraph handling ([a673f8ef0dd3465](https://github.com/bsorrentino/langgraph4j/commit/a673f8ef0dd34656a2e383e9258542de7c1d6ca4))
-    > Refactored SubGraphNode to interface, added concrete implementations for different types of subgraph nodes (State, Compiled).
-
- -  **Edge.java**  replace Collection with StateGraph.Nodes for improved performance and readability ([4f2f10d53697ed7](https://github.com/bsorrentino/langgraph4j/commit/4f2f10d53697ed7e451a5aa5b7739062f417fd91))
-    > - Updated &#x60;validate&#x60; methods to use &#x60;StateGraph.Nodes.anyMatchById&#x60; instead of manual containment checks within a collection, enhancing both performance and code clarity.
- > work on #73
-
- -  **StateGraph**  consolidate subgraph processing into a single method ([d2c4fd5ebd1cdc2](https://github.com/bsorrentino/langgraph4j/commit/d2c4fd5ebd1cdc20f9ed8db6a84b4ee3038acfd6))
-    > - Extracted subgraph processing logic into &#x60;StateGraph::processSubgraphs&#x60;
- > - Moved subgraph-related updates to new &#x60;StateGraph::Nodes&#x60; and &#x60;StateGraph::Edges&#x60; classes for better separation of concerns
- > work on #73
-
- -  **DiagramGenerator.java**  access node elements directly ([770c0036cc2c04e](https://github.com/bsorrentino/langgraph4j/commit/770c0036cc2c04e0f93dff18cef7af0b1476cc2a))
-    > work on #73
-
- -  **StateGraph.java**  update node handling with new Nodes class ([226523887b4478a](https://github.com/bsorrentino/langgraph4j/commit/226523887b4478af5b69b91e6297d9bcd6277c2d))
-    > - Introduced a new &#x60;Nodes&#x60; class to encapsulate management of graph nodes, providing methods for checking if a node with a given ID exists, finding sub-graph nodes, and filtering out sub-graph nodes.
- > - Updated the &#x60;StateGraph&#x60; class to use the new &#x60;Nodes&#x60; class for managing nodes, improving code readability and modularity.
- > - Modified edge lookup methods from &#x60;findEdgeBySourceId&#x60; and &#x60;findEdgesByTargetId&#x60; to &#x60;edgeBySourceId&#x60; and &#x60;edgesByTargetId&#x60; .
- > work on #73
-
- -  **DiagramGenerator.java**  update edge processing streams to use 'elements' ([68ae2df39d0c42a](https://github.com/bsorrentino/langgraph4j/commit/68ae2df39d0c42a0f3c8f5962df970f7cc5ac2d9))
-    > work on #73
-
- -  **StateGraph.java**  update edge collection management and improve graph validation ([de25bb2ff09884b](https://github.com/bsorrentino/langgraph4j/commit/de25bb2ff09884b1301f10173097669db1e4dc17))
-    > Refactored &#x60;StateGraph.java&#x60; to use a custom &#x60;Edges&lt;State&gt;&#x60; class for managing edge collections, enhancing maintainability.
- > Updated methods to find edges by source and target IDs, and added a comprehensive &#x60;validateGraph()&#x60; method to ensure edge consistency during compilation.
- > work on #73
-
- -  **EdgeValue.java**  update EdgeValue implementation to use record and add withTargetIdUpdated method ([7cba7b784c4d0f1](https://github.com/bsorrentino/langgraph4j/commit/7cba7b784c4d0f1b21e56f0db256a452f92310f4))
-    > - Adding a new method, &#x60;withTargetIdUpdated&#x60;, which updates the &#x60;id&#x60; field while copying other values or modifying mappings based on the input function.
- > work on #73
-
-
-### ALM 
-
- -  move to next release 1.4.0-beta1 ([f8e200092f5e1a4](https://github.com/bsorrentino/langgraph4j/commit/f8e200092f5e1a4ff5a6eaabfd7a1d2c2ae118d1))
-   
- -  bump to next SNAPSHOT ([c22c68c7412c347](https://github.com/bsorrentino/langgraph4j/commit/c22c68c7412c3473d122e014e467d4f57f5b11d5))
->>>>>>> 57b8853a
    
  -  bump to next SNAPSHOT ([bb7e66dcf22d0b4](https://github.com/bsorrentino/langgraph4j/commit/bb7e66dcf22d0b4fa59c9866468b973288cbd4ef))
    

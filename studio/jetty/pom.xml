<?xml version="1.0" encoding="UTF-8"?>
<project xmlns="http://maven.apache.org/POM/4.0.0"
         xmlns:xsi="http://www.w3.org/2001/XMLSchema-instance"
         xsi:schemaLocation="http://maven.apache.org/POM/4.0.0 http://maven.apache.org/xsd/maven-4.0.0.xsd">
    <modelVersion>4.0.0</modelVersion>
    <parent>
        <groupId>org.bsc.langgraph4j</groupId>
        <artifactId>langgraph4j-parent</artifactId>
<<<<<<< HEAD
        <version>1.4.4</version>
=======
        <version>1.5-SNAPSHOT</version>
>>>>>>> 3852737e
        <relativePath>../../pom.xml</relativePath>
    </parent>

    <artifactId>langgraph4j-studio-jetty</artifactId>
    <packaging>jar</packaging>
    <name>langgraph4j::studio::jetty</name>
    <description>an embed playground webapp to run a Langgraph4j workflow in visual way on Jetty platform</description>

    <properties>
        <maven.compiler.source>17</maven.compiler.source>
        <maven.compiler.target>17</maven.compiler.target>
        <project.build.sourceEncoding>UTF-8</project.build.sourceEncoding>
        <jetty.version>12.0.12</jetty.version>
        <jackson.version>2.17.2</jackson.version>
    </properties>

    <dependencyManagement>
        <dependencies>
        </dependencies>
    </dependencyManagement>

    <dependencies>
        <dependency>
            <groupId>org.bsc.langgraph4j</groupId>
            <artifactId>langgraph4j-studio</artifactId>
            <version>${project.version}</version>
        </dependency>
<!--
        <dependency>
            <groupId>javax.servlet</groupId>
            <artifactId>javax.servlet-api</artifactId>
            <version>3.0.1</version>
            <scope>provided</scope>
        </dependency>
-->
        <dependency>
            <groupId>com.fasterxml.jackson.core</groupId>
            <artifactId>jackson-databind</artifactId>
            <version>${jackson.version}</version>
        </dependency>

        <dependency>
            <groupId>org.eclipse.jetty</groupId>
            <artifactId>jetty-server</artifactId>
            <version>${jetty.version}</version>
        </dependency>

        <dependency>
            <groupId>org.eclipse.jetty.ee10</groupId>
            <artifactId>jetty-ee10-servlet</artifactId>
            <version>${jetty.version}</version>
        </dependency>

        <dependency>
            <groupId>org.slf4j</groupId>
            <artifactId>slf4j-jdk14</artifactId>
        </dependency>

        <dependency>
            <groupId>org.junit.jupiter</groupId>
            <artifactId>junit-jupiter</artifactId>
            <scope>test</scope>
        </dependency>

        <dependency>
            <groupId>dev.langchain4j</groupId>
            <artifactId>langchain4j</artifactId>
            <version>${langchain4j.version}</version>
        </dependency>

        <dependency>
            <groupId>org.bsc.langgraph4j</groupId>
            <artifactId>langgraph4j-agent-executor</artifactId>
            <version>${project.version}</version>
            <scope>test</scope>
        </dependency>

        <dependency>
            <groupId>org.bsc.langgraph4j</groupId>
            <artifactId>langgraph4j-adaptive-rag</artifactId>
            <version>${project.version}</version>
            <scope>test</scope>
        </dependency>

        <dependency>
            <groupId>org.bsc.langgraph4j</groupId>
            <artifactId>langgraph4j-image-to-diagram</artifactId>
            <version>${project.version}</version>
            <scope>test</scope>
        </dependency>


        <dependency>
            <groupId>com.github.victools</groupId>
            <artifactId>jsonschema-generator</artifactId>
            <version>4.36.0</version>
            <scope>test</scope>
        </dependency>

        <dependency>
            <groupId>com.fasterxml.jackson.module</groupId>
            <artifactId>jackson-module-jsonSchema</artifactId>
            <version>2.17.2</version>
            <scope>test</scope>
        </dependency>
    </dependencies>

    <build>
        <plugins>
            <plugin>
                <groupId>org.apache.maven.plugins</groupId>
                <artifactId>maven-war-plugin</artifactId>
                <version>3.4.0</version>
                <configuration>
                    <webResources>
                        <resource>
                            <!-- this is relative to the pom.xml directory -->
                            <directory>src/main/webapp</directory>
                        </resource>
                    </webResources>
                </configuration>
            </plugin>
            <plugin>
                <groupId>org.codehaus.mojo</groupId>
                <artifactId>exec-maven-plugin</artifactId>
                <version>3.3.0</version>
                <executions>
                    <execution>
                        <!--
                        exec:java@test
                        mvn -pl studio/jetty exec:java@test -Djava.util.logging.config.file=studio/logging.properties
                        -->
                        <id>test</id>
                        <goals><goal>java</goal></goals>
                        <configuration>
                            <classpathScope>test</classpathScope>
                            <mainClass>org.bsc.langgraph4j.jetty.LangGraphStreamingServerTest</mainClass>
                        </configuration>
                    </execution>
                    <execution>
                        <!--
                        exec:java@agentexecutor
                        mvn -pl studio/jetty exec:java@agentexecutor -Djava.util.logging.config.file=studio/logging.properties
                        -->
                        <id>agentexecutor</id>
                        <goals><goal>java</goal></goals>
                        <configuration>
                            <classpathScope>test</classpathScope>
                            <mainClass>org.bsc.langgraph4j.AgentExecutorStreamingServer</mainClass>
                        </configuration>
                    </execution>
                    <execution>
                        <!--
                        exec:exec@adaptiverag
                        mvn -pl studio/jetty exec:java@adaptiverag -Djava.util.logging.config.file=studio/logging.properties
                        -->
                        <id>adaptiverag</id>
                        <goals><goal>java</goal></goals>
                        <configuration>
                            <classpathScope>test</classpathScope>
                            <mainClass>org.bsc.langgraph4j.AdaptiveRAGStreamingServer</mainClass>
                        </configuration>
                    </execution>
                </executions>
                <dependencies>
                    <dependency>
                        <groupId>org.bsc.langgraph4j</groupId>
                        <artifactId>langgraph4j-core</artifactId>
                        <version>${project.version}</version>
                    </dependency>
                </dependencies>
            </plugin>
        </plugins>
    </build>
</project><|MERGE_RESOLUTION|>--- conflicted
+++ resolved
@@ -6,11 +6,7 @@
     <parent>
         <groupId>org.bsc.langgraph4j</groupId>
         <artifactId>langgraph4j-parent</artifactId>
-<<<<<<< HEAD
-        <version>1.4.4</version>
-=======
         <version>1.5-SNAPSHOT</version>
->>>>>>> 3852737e
         <relativePath>../../pom.xml</relativePath>
     </parent>
 

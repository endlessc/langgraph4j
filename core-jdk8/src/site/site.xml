--- conflicted
+++ resolved
@@ -50,11 +50,7 @@
         </menu>
         <menu name="How To(s)">
             <item name="Persistence" href="how-tos/persistence.html"/>
-<<<<<<< HEAD
-            <item name="How to view and update past graph state" href="how-tos/time-travel.html"
-=======
             <item name="How to view and update past graph state" href="how-tos/time-travel.html"/>
->>>>>>> 04909e99
         </menu>
     </body>
 </project>
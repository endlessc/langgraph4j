package org.bsc.langgraph4j;

import org.slf4j.Logger;
import org.slf4j.LoggerFactory;

import java.util.Objects;
import java.util.Optional;

import static java.lang.String.format;
import static org.bsc.langgraph4j.checkpoint.BaseCheckpointSaver.THREAD_ID_DEFAULT;

/**
 * A final class representing configuration for a runnable task.
 * This class holds various parameters such as thread ID, checkpoint ID, next node,
 * and stream mode, providing methods to modify these parameters safely
 * without permanently altering the original configuration.
 */
public final class RunnableConfig {
    private static final Logger log = LoggerFactory.getLogger(RunnableConfig.class);
    private String threadId;
    private String checkPointId;
    private String nextNode;
    private CompiledGraph.StreamMode streamMode = CompiledGraph.StreamMode.VALUES;
    /**
     * Returns the stream mode of the compiled graph.
     *
     * @return {@code StreamMode} representing the current stream mode.
     */
    public CompiledGraph.StreamMode streamMode() {
        return streamMode;
    }
    /**
     * Returns the thread ID as an {@link Optional}.
     *
     * @return the thread ID wrapped in an {@code Optional}, or an empty {@code Optional} if no thread ID is set.
     */
    public Optional<String> threadId() {
        return Optional.ofNullable(threadId);
    }
    /**
     * Returns the current {@code checkPointId} wrapped in an {@link Optional}.
     *
     * @return an {@link Optional} containing the {@code checkPointId}, or {@link Optional#empty()} if it is null.
     */
    public Optional<String> checkPointId() {
        return Optional.ofNullable(checkPointId);
    }
    /**
     * Returns an {@code Optional} describing the next node in the sequence,
     * or an empty {@code Optional} if there is no such node.
     *
     * @return an {@code Optional} describing the next node, or an empty {@code Optional}
     */
    public Optional<String> nextNode() {
        return Optional.ofNullable(nextNode);
    }

    /**
     * Create a new RunnableConfig with the same attributes as this one
     * but with a different {@link CompiledGraph.StreamMode}.
     * @param streamMode the new stream mode
     * @return a new RunnableConfig with the updated stream mode
     */
    public RunnableConfig withStreamMode(CompiledGraph.StreamMode streamMode) {
        if( this.streamMode == streamMode ) {
            return this;
        }
        RunnableConfig newConfig = new RunnableConfig(this);
        newConfig.streamMode = streamMode;
        return newConfig;
    }

    /**
     * Updates the checkpoint ID of the configuration.
     *
     * @param checkPointId The new checkpoint ID to set.
     * @return A new instance of {@code RunnableConfig} with the updated checkpoint ID, 
     *         or the current instance if no change is needed.
     */
    public RunnableConfig withCheckPointId( String checkPointId ) {
        if( Objects.equals(this.checkPointId, checkPointId ) ) {
            return this;
        }
        RunnableConfig newConfig = new RunnableConfig(this);
        newConfig.checkPointId = checkPointId;
        return newConfig;
    }
    /**
     * Creates a new instance of {@code RunnableConfig} as a copy of the provided {@code config}.
     *
     * @param config The configuration to copy.
     * @throws NullPointerException If {@code config} is null.
     */
    private RunnableConfig( RunnableConfig config ) {
        Objects.requireNonNull( config, "config cannot be null" );
        if( Objects.equals( config.threadId, THREAD_ID_DEFAULT ) ) {
            log.warn( "the given thread ID '{}' is equals a reserved value", THREAD_ID_DEFAULT );
        }
        this.threadId = config.threadId;
        this.checkPointId = config.checkPointId;
        this.nextNode = config.nextNode;
        this.streamMode = config.streamMode;
    }
    /**
     * Default constructor for the {@link RunnableConfig} class. Private to prevent instantiation from outside the class.
     */
    private RunnableConfig() {}

    @Override
    public String toString() {
        return  format("RunnableConfig{ threadId=%s, checkPointId=%s, nextNode=%s, streamMode=%s }" ,
                threadId,
                checkPointId,
                nextNode,
                streamMode
        );
    }

    /**
     * Creates a new instance of the {@link Builder} class.
     *
     * @return A new {@code Builder} object.
     */
    public static Builder builder() {
        return new Builder();
    }
    /**
     * Creates a new {@code Builder} instance with the specified {@link RunnableConfig}.
     *
     * @param config The configuration for the {@code Builder}.
     * @return A new {@code Builder} instance.
     */
    public static Builder builder( RunnableConfig config ) { return new Builder(config); }

    /**
     * A builder pattern class for constructing {@link RunnableConfig} objects.
     * This class provides a fluent interface to set various properties of a 
     * {@link RunnableConfig} object and then build the final configuration.
     */
    public static class Builder {
        private final RunnableConfig config;

        /**
         * Constructs a new instance of the {@link Builder} with default configuration settings.
         * Initializes a new {@link RunnableConfig} object for configuration purposes.
         */
        Builder() {
            this.config = new RunnableConfig();
        }
        /** Initializes a new instance of the {@code Builder} class with the specified {@link RunnableConfig}.
         * 
         * @param config The configuration to be used for initialization.
         */
        Builder( RunnableConfig config ) {
            this.config = new RunnableConfig(config);
        }
        /**
         * Sets the ID of the thread.
         *
         * @param threadId the ID of the thread to set
         * @return a reference to this {@code Builder} object so that method calls can be chained together
         */
        public Builder threadId(String threadId) {
            this.config.threadId = threadId;
            return this;
        }
        /**
         * Sets the checkpoint ID for the configuration.
         *
<<<<<<< HEAD
         * @param  checkPointId - the ID of the checkpoint to be set
=======
         * @param checkPointId - the ID of the checkpoint to be set
>>>>>>> b30f10b1
         * @return {@literal this} - a reference to the current `Builder` instance
         */
        public Builder checkPointId(String checkPointId) {
            this.config.checkPointId = checkPointId;
            return this;
        }
        /**
         * Sets the next node in the configuration and returns this builder for method chaining.
         *
         * @param nextNode The next node to be set.
         * @return This builder instance, allowing for method chaining.
         */
        public Builder nextNode(String nextNode) {
            this.config.nextNode = nextNode;
            return this;
        }
        /**
         * Sets the stream mode of the configuration.
         *
         * @param streamMode The {@link CompiledGraph.StreamMode} to set.
         * @return A reference to this builder for method chaining.
         */
        public Builder streamMode(CompiledGraph.StreamMode streamMode) {
            this.config.streamMode = streamMode;
            return this;
        }
        /**
         * Constructs and returns the configured {@code RunnableConfig} object.
         *
         * @return the configured {@code RunnableConfig} object
         */
        public RunnableConfig build() {
            return config;
        }
    }
<<<<<<< HEAD

=======
    /**
     * Creates a new instance of {@code RunnableConfig} as a copy of the provided {@code config}.
     *
     * @param config The configuration to copy.
     * @throws NullPointerException If {@code config} is null.
     */
    private RunnableConfig( RunnableConfig config ) {
        Objects.requireNonNull( config, "config cannot be null" );
        this.threadId = config.threadId;
        this.checkPointId = config.checkPointId;
        this.nextNode = config.nextNode;
        this.streamMode = config.streamMode;
    }
    /**
     * Default constructor for the {@link RunnableConfig} class. Private to prevent instantiation from outside the class.
     */
    private RunnableConfig() {}

    @Override
    public String toString() {
        return  format("RunnableConfig{ threadId=%s, checkPointId=%s, nextNode=%s, streamMode=%s }" ,
                threadId,
                checkPointId,
                nextNode,
                streamMode
                );
    }
>>>>>>> b30f10b1

}<|MERGE_RESOLUTION|>--- conflicted
+++ resolved
@@ -1,13 +1,9 @@
 package org.bsc.langgraph4j;
-
-import org.slf4j.Logger;
-import org.slf4j.LoggerFactory;
 
 import java.util.Objects;
 import java.util.Optional;
 
 import static java.lang.String.format;
-import static org.bsc.langgraph4j.checkpoint.BaseCheckpointSaver.THREAD_ID_DEFAULT;
 
 /**
  * A final class representing configuration for a runnable task.
@@ -16,11 +12,11 @@
  * without permanently altering the original configuration.
  */
 public final class RunnableConfig {
-    private static final Logger log = LoggerFactory.getLogger(RunnableConfig.class);
     private String threadId;
     private String checkPointId;
     private String nextNode;
     private CompiledGraph.StreamMode streamMode = CompiledGraph.StreamMode.VALUES;
+
     /**
      * Returns the stream mode of the compiled graph.
      *
@@ -85,36 +81,6 @@
         newConfig.checkPointId = checkPointId;
         return newConfig;
     }
-    /**
-     * Creates a new instance of {@code RunnableConfig} as a copy of the provided {@code config}.
-     *
-     * @param config The configuration to copy.
-     * @throws NullPointerException If {@code config} is null.
-     */
-    private RunnableConfig( RunnableConfig config ) {
-        Objects.requireNonNull( config, "config cannot be null" );
-        if( Objects.equals( config.threadId, THREAD_ID_DEFAULT ) ) {
-            log.warn( "the given thread ID '{}' is equals a reserved value", THREAD_ID_DEFAULT );
-        }
-        this.threadId = config.threadId;
-        this.checkPointId = config.checkPointId;
-        this.nextNode = config.nextNode;
-        this.streamMode = config.streamMode;
-    }
-    /**
-     * Default constructor for the {@link RunnableConfig} class. Private to prevent instantiation from outside the class.
-     */
-    private RunnableConfig() {}
-
-    @Override
-    public String toString() {
-        return  format("RunnableConfig{ threadId=%s, checkPointId=%s, nextNode=%s, streamMode=%s }" ,
-                threadId,
-                checkPointId,
-                nextNode,
-                streamMode
-        );
-    }
 
     /**
      * Creates a new instance of the {@link Builder} class.
@@ -144,7 +110,7 @@
          * Constructs a new instance of the {@link Builder} with default configuration settings.
          * Initializes a new {@link RunnableConfig} object for configuration purposes.
          */
-        Builder() {
+        Builder() {;
             this.config = new RunnableConfig();
         }
         /** Initializes a new instance of the {@code Builder} class with the specified {@link RunnableConfig}.
@@ -167,11 +133,7 @@
         /**
          * Sets the checkpoint ID for the configuration.
          *
-<<<<<<< HEAD
-         * @param  checkPointId - the ID of the checkpoint to be set
-=======
-         * @param checkPointId - the ID of the checkpoint to be set
->>>>>>> b30f10b1
+         * @param {@code checkPointId} - the ID of the checkpoint to be set
          * @return {@literal this} - a reference to the current `Builder` instance
          */
         public Builder checkPointId(String checkPointId) {
@@ -207,9 +169,7 @@
             return config;
         }
     }
-<<<<<<< HEAD
-
-=======
+
     /**
      * Creates a new instance of {@code RunnableConfig} as a copy of the provided {@code config}.
      *
@@ -237,6 +197,5 @@
                 streamMode
                 );
     }
->>>>>>> b30f10b1
 
 }
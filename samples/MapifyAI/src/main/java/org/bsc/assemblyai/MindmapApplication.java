package org.bsc.assemblyai;

import dev.langchain4j.data.message.AiMessage;
import dev.langchain4j.data.message.UserMessage;
import org.bsc.langgraph4j.langchain4j.serializer.std.AiMessageSerializer;
import org.bsc.langgraph4j.langchain4j.serializer.std.UserMessageSerializer;
import org.bsc.langgraph4j.serializer.StateSerializer;
import org.bsc.langgraph4j.serializer.std.ObjectStreamStateSerializer;
import org.bsc.langgraph4j.state.AgentState;
import org.springframework.boot.SpringApplication;
import org.springframework.boot.autoconfigure.SpringBootApplication;

import java.util.Map;

/**
<<<<<<< HEAD
 * Main application class for a Mind Map application built using Spring Boot.
 * This class serves as the entry point to the Spring Boot application.
=======
 * Main application class for a mind mapping tool.
>>>>>>> f412c7a6
 */
@SpringBootApplication
public class MindmapApplication {

	/**
<<<<<<< HEAD
	 * The main method of the application. Called to start the application context.
=======
	 * The main entry point of the application.
	 *
>>>>>>> f412c7a6
	 * @param args Command line arguments passed to the application.
	 */
	public static void main(String[] args) {
		SpringApplication.run(MindmapApplication.class, args);
	}

}<|MERGE_RESOLUTION|>--- conflicted
+++ resolved
@@ -13,23 +13,14 @@
 import java.util.Map;
 
 /**
-<<<<<<< HEAD
- * Main application class for a Mind Map application built using Spring Boot.
- * This class serves as the entry point to the Spring Boot application.
-=======
  * Main application class for a mind mapping tool.
->>>>>>> f412c7a6
  */
 @SpringBootApplication
 public class MindmapApplication {
 
 	/**
-<<<<<<< HEAD
-	 * The main method of the application. Called to start the application context.
-=======
 	 * The main entry point of the application.
 	 *
->>>>>>> f412c7a6
 	 * @param args Command line arguments passed to the application.
 	 */
 	public static void main(String[] args) {

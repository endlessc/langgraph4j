--- conflicted
+++ resolved
@@ -13,69 +13,35 @@
 import java.util.Map;
 
 /**
-<<<<<<< HEAD
- * This class is responsible for extracting key points from transcripts using an LLM agent.
- * It implements a NodeAction to process the AgenticFlow state and extract relevant information.
- *
- * @Component indicates that this class is a Spring-managed component.
-=======
  * Class that extracts keypoints from a transcript using an AI agent.
  *
  * This class implements the NodeAction interface, allowing it to operate within a specific flow state. It uses an LLM agent to extract meaningful insights (keypoints) from a given transcript.
->>>>>>> f412c7a6
  */
 @Component
 public class ExtractKeypointsFromTranscript implements NodeAction<AgenticFlow.State> {
 
     /**
-<<<<<<< HEAD
-     * The resource containing the prompt keypoints.
-     * @Value injects the resource from the classpath:prompt-keypoints.txt file.
-=======
      * Resource containing the prompt for keypoint extraction.
->>>>>>> f412c7a6
      */
     @Value("classpath:prompt-keypoints.txt")
     private Resource promptKeypoints;
 
     /**
-<<<<<<< HEAD
-     * The LLMAgent instance used to generate responses based on the input prompt.
-=======
      * Final instance of an LLMAgent used to generate responses based on prompts.
->>>>>>> f412c7a6
      */
     public final LLMAgent agent;
 
     /**
-<<<<<<< HEAD
-     * Constructs an instance of ExtractKeypointsFromTranscript with the provided LLMAgent.
-     *
-     * @param agent The LLM agent to be used for generating responses.
-     * @throws Exception If there's an issue initializing the agent.
-=======
      * Constructs ExtractKeypointsFromTranscript with an LLM agent.
      *
      * @param agent The LLM agent to use for processing the transcript and generating keypoint summaries.
      * @throws Exception if there's an issue initializing the agent or loading resources.
->>>>>>> f412c7a6
      */
     public ExtractKeypointsFromTranscript(LLMAgent agent) throws Exception {
         this.agent = agent;
     }
 
     /**
-<<<<<<< HEAD
-     * Applies the extraction logic on the provided AgenticFlow state.
-     *
-     * @param state The current AgenticFlow state containing conversation data.
-     * @return A map with a key "summary" and the extracted summary text as its value.
-     * @throws Exception If there's an error processing the state or accessing the agent.
-     */
-    @Override
-    public Map<String, Object> apply(AgenticFlow.State state) throws Exception {
-
-=======
      * Applies the NodeAction by extracting keypoints from a transcript in the provided state.
      *
      * @param state The AgenticFlow state containing the conversation data.
@@ -84,7 +50,6 @@
      */
     @Override
     public Map<String, Object> apply(AgenticFlow.State state) throws Exception {
->>>>>>> f412c7a6
         var promptTemplate = PromptTemplate.from(promptKeypoints.getContentAsString(StandardCharsets.UTF_8));
 
         // Retrieve or throw exception if conversation property is not found

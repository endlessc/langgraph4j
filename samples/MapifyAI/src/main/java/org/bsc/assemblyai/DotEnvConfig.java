--- conflicted
+++ resolved
@@ -9,31 +9,17 @@
 import static java.util.Optional.ofNullable;
 
 /**
-<<<<<<< HEAD
- * This class is designed to load environment variables from a `.env` file and make them available as system properties or environment variables.
-=======
  * <p>The DotEnvConfig class loads environment variables from a .env file in the project's root directory.</p>
->>>>>>> f412c7a6
  */
 public class DotEnvConfig {
 
     /**
-<<<<<<< HEAD
-     * Loads the `.env` file and its contents into the system properties.
-     *
-     * @return A new instance of {@link DotEnvConfig} after loading.
-     * @throws RuntimeException If no `.env` file is found after searching up to 4 directories deep from the current working directory. 
-     */
-    static DotEnvConfig load() {
-
-=======
      * Loads and configures the_dot_env_file_ by reading properties from it into System Properties.
      *
      * @return A new instance of DotEnvConfig after loading the environment variables.
      * @throws RuntimeException if no .env file is found up to 3 parent directories.
      */
     static DotEnvConfig load() {
->>>>>>> f412c7a6
         // Search for .env file
         Path path = Paths.get(".").toAbsolutePath();
         Path filePath = Paths.get(path.toString(), ".env");
@@ -63,21 +49,12 @@
 
 
     /**
-<<<<<<< HEAD
-     * Retrieves the value of an environment variable.
-     *
-     * @param key The name of the environment variable.
-     * @return An {@link Optional} containing the value if it exists, otherwise an empty Optional.
-     */
-    public Optional<String> valueOf(String key ) {
-=======
      * Retrieves the value of a specific environment variable.
      *
      * @param key The environment variable key.
      * @return An Optional containing the value if found, or an empty Optional otherwise.
      */
     public Optional<String> valueOf(String key) {
->>>>>>> f412c7a6
         String value = System.getenv(key);
         if (value == null) {
             value = System.getProperty(key);

package org.bsc.langgraph4j.spring.ai.agentexecutor;

import org.bsc.langgraph4j.NodeOutput;
import org.bsc.langgraph4j.streaming.StreamingOutput;
import org.springframework.ai.chat.messages.AssistantMessage;
import org.springframework.ai.chat.messages.UserMessage;
import org.springframework.ai.chat.model.ChatModel;
import org.springframework.ai.tool.ToolCallback;
import org.springframework.beans.factory.annotation.Qualifier;
import org.springframework.boot.CommandLineRunner;
import org.springframework.stereotype.Controller;

import java.util.List;
import java.util.Map;

/**
 * Demonstrates the use of Spring Boot CLI to execute a task using an agent executor.
 */
@Controller
public class DemoConsoleController implements CommandLineRunner {
    private static final org.slf4j.Logger log = org.slf4j.LoggerFactory.getLogger(DemoConsoleController.class);

    private final ChatModel chatModel;
    private final List<ToolCallback> tools;

    public DemoConsoleController( ChatModel chatModel, List<ToolCallback> tools) {

        this.chatModel = chatModel;
        this.tools = tools;
    }

    /**
     * Executes the command-line interface to demonstrate a Spring Boot application.
     * This method logs a welcome message, constructs a graph using an agent executor,
     * compiles it into a workflow, invokes the workflow with a specific input,
     * and then logs the final result.
     *
     * @param args Command line arguments (Unused in this context)
     * @throws Exception If any error occurs during execution
     */
    @Override
    public void run(String... args) throws Exception {

        log.info("Welcome to the Spring Boot CLI application!");

        var agent = AgentExecutor.builder()
                        //.streamingChatModel(chatModel)
                        .chatModel(chatModel)
<<<<<<< HEAD
                        .tools(tools)
                        .build()
                        .compile();
=======
                        .tools(tools) // Support without providing tools
                        .build();
>>>>>>> 331a2f43

        var result = agent.stream( Map.of( "messages", new UserMessage("how is the weather in Napoli?") ));

        var state = result.stream()
                .peek( s -> {
                    if( s instanceof StreamingOutput<?> sout ) {
                        System.out.printf( "%s: (%s)\n", sout.node(), sout.chunk());
                    }
                    else {
                        System.out.println(s.node());
                    }
                })
                .reduce((a, b) -> b)
                .map( NodeOutput::state)
                .orElseThrow();

        log.info( "result: {}", state.lastMessage()
                                    .map(AssistantMessage.class::cast)
                                    .map(AssistantMessage::getText)
                                    .orElseThrow() );
    }
}<|MERGE_RESOLUTION|>--- conflicted
+++ resolved
@@ -46,14 +46,9 @@
         var agent = AgentExecutor.builder()
                         //.streamingChatModel(chatModel)
                         .chatModel(chatModel)
-<<<<<<< HEAD
-                        .tools(tools)
+                        .tools(tools) // Support without providing tools
                         .build()
                         .compile();
-=======
-                        .tools(tools) // Support without providing tools
-                        .build();
->>>>>>> 331a2f43
 
         var result = agent.stream( Map.of( "messages", new UserMessage("how is the weather in Napoli?") ));
 
